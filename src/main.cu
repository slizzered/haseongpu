--- conflicted
+++ resolved
@@ -32,12 +32,9 @@
   unsigned threads = 0;
   
   // Experimentdata
-<<<<<<< HEAD
+
   std::vector<double> * betas = new std::vector<double>;
-=======
-  std::vector<double> * beta_v = new std::vector<double>;
   //std::vector<double> * betaValues = new std::vector<double>;
->>>>>>> a841ba0a
   std::vector<double> * n_x = new std::vector<double>;
   //std::vector<double> * xOfNormals = new std::vector<double>;
   std::vector<double> * n_y = new std::vector<double>;
