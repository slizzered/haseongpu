// Libraies
#include "stdio.h"
#include "stdlib.h"
#include "math.h"
#include "vector_types.h"
#include "assert.h"
#include <vector>
#include "curand_kernel.h"
#include "datatypes.h"

<<<<<<< HEAD
#define SMALL 1E-06
=======
// User header files
#include "geometrie.h"
#include "datatypes.h"
#include "generate_testdata.h"

>>>>>>> 9915c8d5
#define CUDA_CHECK_RETURN(value) {				\
	cudaError_t _mCudaStat = value;				\
	if (_mCudaStat != cudaSuccess) {				\
		fprintf(stderr, "Error %s at line %d in file %s\n",	\
				cudaGetErrorString(_mCudaStat), __LINE__, __FILE__);	\
		exit(1);							\
	}								\
}

//----------------------------------------------------
// Device Code
//----------------------------------------------------
<<<<<<< HEAD
typedef struct point {
	float x;
	float y;
	float z;
} POINT;

typedef struct vector {
	float x;
	float y;
	float z;
} VECTOR;

typedef struct ray {
	point start;
	vector direction;
} RAY;

typedef struct triangle {
	point a;
	point b;
	point c;
} TRIANGLE;

typedef struct plane {
	point start;
	vector normal;

} PLANE;

//------------------------------------------
=======

__device__ float distance_gpu(PointCu a, PointCu b){
  float d = sqrt(pow((b.x - a.x), 2) + pow((b.y - a.y),2) + pow((b.z - a.z),2));
  return fabs(d);
}
__device__ VectorCu crossproduct_gpu(VectorCu a, VectorCu b){
  VectorCu c = {
    a.y*b.z - a.z*b.y,
    a.z*b.x - a.x*b.z,
    a.x*b.y - a.y*b.x
  };
  return c;
}

>>>>>>> 9915c8d5

__device__ float skalar_mul_gpu(VectorCu a, VectorCu b){
  return a.x*b.x + a.y*b.y + a.z*b.z;
}

<<<<<<< HEAD
float distance(point a, point b);
void  printPoint(point p);

// New functions
bool  collide(triangleCu t, pointCu p);
bool  collide(triangleCu t, rayCu r);
bool  collide(prismCu pr, rayCu r);
float4 toBarycentric(triangleCu t, pointCu p);
pointCu intersection(planeCu p, rayCu r);
std::vector<triangleCu> generateTriangles(int height, int width, float level);
std::vector<prismCu> generatePrisms(int height, int width, float level);
std::vector<rayCu> generateRays(int height, int width, int level, unsigned maxRays);
rayCu   generateRay(int height, int weight, int level);

//----------------------------------------------------
// Device Code
//----------------------------------------------------

/**
  @brief Calculates A-B for 2 float4-based inputs
 **/
__device__ pointCu subtractPoints(pointCu A, pointCu B){
	pointCu C;
	C.x = A.x - B.x;
	C.y = A.y - B.y;
	C.z = A.z - B.z;
	C.w = A.w - B.w;
	return C;
}

__device__ rayCu generateRayGpu(pointCu vertexPoint, prismCu startPrism, curandState randomstate){
	float u = curand_uniform(&randomstate);
	float v = curand_uniform(&randomstate);
	if((u+v) > 1){ //OPTIMIZE: remove if
		u = 1-u;
		v = 1-v;
	}
	const float w = 1-(u+v);

	pointCu A = startPrism.t1.A;
	pointCu B = startPrism.t1.B;
	pointCu C = startPrism.t1.C;
=======
/**
   @brief Calculates the barycentric coordinates of the triangle
          and the intersectionpoint of the ray and the triangle.

   @return PointCu {0,0,0,0} if there is no intersection triangle/ray
   @return PointCu {x,y,z,1} barycentric coordinates of intersection triangle/ray
 **/
__device__ float4 to_barycentric_gpu(TriangleCu tr, RayCu ray){
  float4 b = {0,0,0,0};
  VectorCu e1, e2, q, s, r, ray_direction;
  PointCu p0, p1, p2;
  float a, f, u, v, t;

  p0 = tr.A;
  p1 = tr.B;
  p2 = tr.C;

  ray_direction.x = ray.direction.x - ray.P.x;
  ray_direction.y = ray.direction.y - ray.P.y;
  ray_direction.z = ray.direction.z - ray.P.z;

  e1.x = p1.x - p0.x;
  e1.y = p1.y - p0.y;
  e1.z = p1.z - p0.z;

  e2.x = p2.x - p0.x;
  e2.y = p2.y - p0.y;
  e2.z = p2.z - p0.z;

  q = crossproduct_gpu(ray_direction, e2);
  a = skalar_mul_gpu(e1, q);
  
  // a is to close to 0
  if(fabs(a) < 0.0000001)
    return b;

  f = 1 / a;
  
  s.x = ray.P.x - p0.x;
  s.y = ray.P.y - p0.y;
  s.z = ray.P.z - p0.z;

  u = f * skalar_mul_gpu(s, q);

  if(u < 0.0)
    return b;

  r = crossproduct_gpu(s, e1);
  v = f * skalar_mul_gpu(ray_direction, r);
  if( v < 0.0 || (u + v) > 1)
    return b;
  
  t = f * skalar_mul_gpu(e2, q);
  
  b.x = u;
  b.y = v;
  b.z = t;
  b.w = 1;

  return b;
}

__device__ PointCu intersection_gpu(PlaneCu pl, RayCu r){
  PointCu intersection_point = {0, 0, 0, 0};

  float t, d;
>>>>>>> 9915c8d5

	// Get x and y coordinates from the random barycentric values
	const float xRand = u*A.x + v*B.x + w*C.x ;
	const float yRand = u*A.y + v*B.y + w*C.y ;

	// Take one of the given z-coordinates and add a random part of the prism height
	const float zRand = A.z + curand_uniform(&randomstate) * startPrism.t1.A.w;

	float ase=0.f;

<<<<<<< HEAD
	// Take the values to assemble a ray
	rayCu r = {
		{xRand, yRand, zRand, ase},
		vertexPoint};
	return r;
}

__device__ prismCu selectPrism(int id, prismCu prisms[]){
	//TODO
	return prisms[0];
}

__device__ float propagate(rayCu ray, prismCu prisms[], prismCu startprism){
	float gain = 1.f;
	float vecX = ray.direction.x - ray.P.x;
	float vecY = ray.direction.y - ray.P.y;
	float vecZ = ray.direction.z - ray.P.z;

	const float distanceTotal = sqrt(vecX*vecX+vecY*vecY+vecZ*vecZ);
	float distance = distanceTotal;
	float length = distanceTotal;
	vecX /= distanceTotal;
	vecY /= distanceTotal;
	vecZ /= distanceTotal;

	prismCu current = startprism;


	for(;;){
		length = distance;
		//generate the triangle surfaces of the prism
		const triangleCu t1 = current.t1;
		const triangleCu t2 = { 
			{t1.A.x, t1.A.y, t1.A.z + t1.A.w, 1},
			{t1.B.x, t1.B.y, t1.B.z + t1.B.w, 1},
			{t1.C.x, t1.C.y, t1.C.z + t1.C.w, 1}
		};

		// OPTIMIZE: make use of the rectangles!
		const triangleCu surfaces[8] = {
			t1,
			t2,
			{t1.A, t1.B, t2.A},
			{t1.B, t2.B, t2.A},
			{t1.B, t1.C, t2.C},
			{t1.B, t2.B, t2.C},
			{t1.A, t1.C, t2.C},
			{t1.A, t2.A, t2.C}
		};

		int i=0;
		float lengthHelp = 0.f;
		for(i=0; i<8 ; ++i){ //OPTIMIZE: unroll, so that every surface can be optimized differently
			// get the generating vectors for the plane
			vectorCu AB = subtractPoints(surfaces[i].B, surfaces[i].A);
			vectorCu AC = subtractPoints(surfaces[i].C, surfaces[i].A);

			planeCu pl;
			pl.P = surfaces[i].A;
			// cross product of the vectors
			pl.normal.x = AB.y*AC.z - AB.z*AC.y;
			pl.normal.y = AB.z*AC.x - AB.x*AC.z;
			pl.normal.z = AB.x*AC.y - AB.y*AC.x;

			// direction * pl.normal
			float denominator = (ray.direction.x * pl.normal.x) + (ray.direction.y * pl.normal.y) + (ray.direction.z * pl.normal.z);
			float d = 0.f;
			float nominator = 0.f;
			if(denominator != 0.f) //OPTIMIZE: check if we have a lot of branch diversion, or if all threads behave the same
			{
				// A * pl.normal
				d = (surfaces[i].A.x * pl.normal.x) + (surfaces[i].A.y * pl.normal.y) + (surfaces[i].A.z * pl.normal.z);
				// d - (P * pl.normal)
				nominator = d - ((ray.P.x * pl.normal.x) + (ray.P.y * pl.normal.y) + (ray.P.z * pl.normal.y)); 
				lengthHelp = nominator/denominator;
				if(lengthHelp < length && lengthHelp > 0.f) //OPTIMIZE: most threads should do the same?
				{
					length = lengthHelp;
				}
			}
		}


		//with the new length, get the gain and add it
		// TODO
		gain *= exp(length);

		// calculate values for next iteration
		distance -= length;
		if(abs(distance) < SMALL)
		{
			break;
		}

		ray.P.x += length*vecX;
		ray.P.y += length*vecY;
		ray.P.z += length*vecZ;

		//TODO:
		// calculate the next PRISM (maybe with help of some neighbor-datastructure?

	}
=======
  p1 = r.direction.x - r.P.x;
  p2 = r.direction.y - r.P.y;
  p3 = r.direction.z - r.P.z;

  // calculation of intersection
  // this case for parallel rays, will be ignored for easier calculations
  float tmp = (n1*p1 + n2*p2 + n3*p3);
  if(tmp == 0)
    return intersection_point;

  // ignore intersections before the ray 
  if(t < 0)
    return intersection_point;

  d = n1*a1 + n2*a2 + n3*a3;
  t = (d - n1*x1 - n2*x2 - n3*x3) / tmp;

  intersection_point.x = x1 + t * p1;
  intersection_point.y = x2 + t * p2;
  intersection_point.z = x3 + t * p3;
  intersection_point.w = 1;
  return intersection_point;
>>>>>>> 9915c8d5


<<<<<<< HEAD
	return gain;
}

__global__ void setupKernel ( curandState * state, unsigned long seed ){
	int id = threadIdx.x + blockDim.x*blockIdx.x;
	curand_init ( seed, id, 0, &state[id] );
	// OPTIMIZE: Use MersenneTwister or even a better PRNG
} 

// does the raytracing for a single ray (randomly generated) and a single (given) Vertex
__global__ void raytraceStep( curandState* globalState, vertexCu vertex, prismCu prisms[]) {
	int id = threadIdx.x + blockDim.x*blockIdx.x;
	curandState localState = globalState[id];

	//OPTIMIZE: the Octree should/could produce a subset of the prism-array!
=======
/**
   @brief Detects collisions of a triangle and a ray without
   a precondition.
**/
__device__ PointCu collide_triangle_gpu(TriangleCu t, RayCu r){
  PlaneCu pl;
  float b1, b2, b3, c1, c2, c3;

  b1 = t.B.x - t.A.x;
  b2 = t.B.y - t.A.y;
  b3 = t.B.z - t.A.z;

  c1 = t.C.x - t.A.x;
  c2 = t.C.y - t.A.y;
  c3 = t.C.z - t.A.z;
>>>>>>> 9915c8d5


<<<<<<< HEAD
	// this should give the same prism multiple times (so that every thread uses the same prism, which yields
	// big benefits for the memory access (and caching!)
	const prismCu startprism = selectPrism(id, prisms);	

	rayCu ray = generateRayGpu(vertex.P,startprism, localState); //TODO:verify

	float gain = propagate(ray,prisms,startprism);

	//atomicAdd(&(vertex.P.w),gain);

	globalState[id] = localState;
=======
  float4 b = to_barycentric_gpu(t, r);
  // Maybe we can calculate intersection be barycentric coords
  PointCu p = intersection_gpu(pl, r);
  if(b.w == 1 && p.w == 1){
    return p;
  }
  else{
    PointCu no_inter = {0,0,0,0}; 
    return no_inter;
  }

}

/* __device__ float collide_prism_gpu(PrismCu pr, RayCu r){ */
/*   //bool has_collide; */
/*   PointCu intersections[2]; */
/*   PointCu A1 = pr.t1.A; */
/*   PointCu B1 = pr.t1.B; */
/*   PointCu C1 = pr.t1.C; */
/*   PointCu A2 = {pr.t1.A.x, pr.t1.A.y, pr.t1.A.z + pr.t1.A.w, 1}; */
/*   PointCu B2 = {pr.t1.B.x, pr.t1.B.y, pr.t1.B.z + pr.t1.B.w, 1}; */
/*   PointCu C2 = {pr.t1.C.x, pr.t1.C.y, pr.t1.C.z + pr.t1.C.w, 1}; */

/*   TriangleCu triangles[8] = { */
/*     pr.t1, */
/*     {A2, B2, C2}, */
/*     {A1, B1, A2}, */
/*     {B1, B2, A2}, */
/*     {B1, C1, C2}, */
/*     {B1, B2, C2}, */
/*     {A1, C1, C2}, */
/*     {A1, A2, C2}}; */

/*   unsigned i;  */
/*   unsigned j = 0; */
/*   // test for collision on all triangles of an prism */
/*   for(i = 0, j = 0; i < 8; ++i){ */
/*     PointCu p = collide_triangle_gpu(triangles[i], r); */
/*     if(p.w == 0) */
/*     // No Collision for this triangle */
/*       continue; */
/*     // Filter double Collision on edges or vertices */
/*     if(j != 0){ */
/*       if(intersections[j-1].x != p.x || intersections[j-1].y != p.y || intersections[j-1].z != p.z){ */
/* 	intersections[j++] = p; */
/*       } */
/*     } */
/*     else{ */
/*       intersections[j++] = p; */
/*     } */

/*   } */
/*   //if(j > 1) */
/*     return (j/2) * distance_gpu(intersections[0], intersections[1]); */
/*     //else */
/*     //return 0; */
/* } */


/**
   @attention slower than commented collide_prism_gpu but more pretty
**/
__device__ float collide_prism_gpu(PrismCu pr, RayCu r){
  //bool has_collide;
  PointCu first_intersection = {0, 0, 0, 0};
  PointCu intersection_point = {0, 0, 0, 0};
  PointCu A1 = pr.t1.A;
  PointCu B1 = pr.t1.B;
  PointCu C1 = pr.t1.C;
  PointCu A2 = {pr.t1.A.x, pr.t1.A.y, pr.t1.A.z + pr.t1.A.w, 1};
  PointCu B2 = {pr.t1.B.x, pr.t1.B.y, pr.t1.B.z + pr.t1.B.w, 1};
  PointCu C2 = {pr.t1.C.x, pr.t1.C.y, pr.t1.C.z + pr.t1.C.w, 1};
  float ray_distance = distance_gpu(r.P, r.direction);
  TriangleCu triangles[8] = {
    pr.t1,
    {A2, B2, C2},
    {A1, B1, A2},
    {B1, B2, A2},
    {B1, C1, C2},
    {B1, B2, C2},
    {A1, C1, C2},
    {A1, A2, C2}};

  // test for collision on all triangles of an prism
  unsigned i; 
  for(i = 0; i < 8; ++i){
    intersection_point = collide_triangle_gpu(triangles[i], r);
    if(intersection_point.w != 0){
      if(first_intersection.w == 0){
	first_intersection = intersection_point;
      }
      else{
	// Filter double collisions
	if(first_intersection.x != intersection_point.x || first_intersection.y != intersection_point.y || first_intersection.z != intersection_point.z){

	  if(distance_gpu(r.P, first_intersection) <= ray_distance && distance_gpu(r.P, intersection_point) > ray_distance)
	    return distance_gpu(r.direction, first_intersection);

	  if(distance_gpu(r.P, first_intersection) >= ray_distance && distance_gpu(r.P, intersection_point) < ray_distance)
	    return distance_gpu(r.direction, intersection_point);

	  if(distance_gpu(r.P, first_intersection) > ray_distance || distance_gpu(r.direction, first_intersection) > ray_distance)
	    return 0;

	  return distance_gpu(first_intersection, intersection_point);
	}

      }

    }

  }

  return 0;
}

__global__ void trace_on_prisms(PrismCu* prisms, const unsigned max_prisms, RayCu* rays, const unsigned max_rays_per_sample, PointCu *samples, const unsigned blocks_per_sample){
  // Cuda ids
  unsigned tid = threadIdx.x;
  unsigned bid = blockIdx.x + blockIdx.y * gridDim.x;
  unsigned gid = blockIdx.x * blockDim.x + threadIdx.x;

  // Local data
  unsigned prism_i;
  unsigned sample_i = bid / blocks_per_sample;
  PointCu sample_point = samples[sample_i];
  RayCu ray = rays[gid];
  
  __syncthreads();
  for(prism_i = 0; prism_i < max_prisms; ++prism_i){
    float distance = fabs(collide_prism_gpu(prisms[prism_i], ray));
    if(distance > 0){
      ray.P.w += distance;
    }
	
  }
  rays[gid].P.w = ray.P.w;
  atomicAdd(&(samples[sample_i].w), ray.P.w);
  __syncthreads();


>>>>>>> 9915c8d5
}

//----------------------------------------------------
// Auxillary function declaration
//----------------------------------------------------
// Debug functions
void print_point(PointCu p);
void print_vector(VectorCu v);
void print_plane(PlaneCu pl);

//----------------------------------------------------
// Host Code
//----------------------------------------------------
int main(){
<<<<<<< HEAD

	//Variable definitions
	const unsigned maxRays = 1000000;
	const unsigned maxTriangles = 10000;
	const unsigned maxVertices = 5;
	const unsigned length = ceil(sqrt(maxTriangles / 2));
	const unsigned depth  = 10;
	const unsigned maxPrisms = length * length * depth * 2;
	unsigned ray_i, prism_i, vertex_i;
	float runtimeGpu = 0.0;
	float runtimeCpu = 0.0;
	cudaEvent_t start, stop;
	bool useCpu = false;
	bool useGpu = true;
	curandState* devStates;

	// Generate testdata
	std::vector<vertexCu> vertices;
	std::vector<prismCu> prisms = generatePrisms(length, length, depth);
	std::vector<rayCu> rays = generateRays(length, length, depth, maxRays);
	std::vector<float> collisions(maxPrisms, 0);
	cudaEventCreate(&start);
	cudaEventCreate(&stop);

	// CPU Raytracing
	{
		cudaEventRecord(start, 0);
		if(useCpu){
			for(ray_i = 0; ray_i < rays.size(); ++ray_i){
				for(prism_i = 0; prism_i < prisms.size(); ++prism_i){
					if(collide(prisms[prism_i], rays[ray_i])){
						fprintf(stdout, "CPU: Ray %d hits on prism %d\n", ray_i, prism_i);
						collisions[prism_i]++;
					}

				}
			}

			cudaEventRecord(stop, 0);
			cudaEventSynchronize(stop);
			cudaEventElapsedTime(&runtimeCpu, start, stop);
		}
	}

	// GPU Raytracing
	rayCu* hRays, *dRays;
	prismCu* hPrisms, *dPrisms;
	float4* hCollisions, *dCollisions;
	int threads = 256;
	int blocks = ceil(maxPrisms / threads);
	if(useGpu){

		//initialize memory
		{
			// Memory allocation on host
			CUDA_CHECK_RETURN(cudaHostAlloc( (void**)&hPrisms, maxPrisms * sizeof(prismCu), cudaHostAllocDefault));
			CUDA_CHECK_RETURN(cudaHostAlloc( (void**)&hRays, maxRays * sizeof(rayCu), cudaHostAllocDefault));
			CUDA_CHECK_RETURN(cudaHostAlloc( (void**)&hCollisions, maxPrisms * sizeof(float4), cudaHostAllocDefault));

			// Memory initialisation on host
			for(ray_i = 0; ray_i < maxRays; ++ray_i){
				hRays[ray_i] = rays[ray_i];
			}
			for(prism_i = 0; prism_i < maxPrisms; ++prism_i){
				hPrisms[prism_i] = prisms[prism_i];
			}


			// Memory allocation on device
			CUDA_CHECK_RETURN(cudaMalloc(&dRays, maxRays * sizeof(rayCu)));
			CUDA_CHECK_RETURN(cudaMalloc(&dPrisms, maxPrisms * sizeof(prismCu)));
			CUDA_CHECK_RETURN(cudaMalloc(&dCollisions, maxPrisms * sizeof(float4)));

			// Copy data from host to device
			cudaEventRecord(start, 0);
			CUDA_CHECK_RETURN(cudaMemcpy(dRays, hRays, maxRays * sizeof(rayCu), cudaMemcpyHostToDevice));
			CUDA_CHECK_RETURN(cudaMemcpy(dPrisms, hPrisms, maxPrisms * sizeof(prismCu), cudaMemcpyHostToDevice));
			CUDA_CHECK_RETURN(cudaMemcpy(dCollisions, hCollisions, maxPrisms * sizeof(float4), cudaMemcpyHostToDevice));

		}


		// Generating Random Numbers
		CUDA_CHECK_RETURN(cudaMalloc(&devStates, threads*blocks*sizeof( curandState )));
		setupKernel<<< threads, blocks >>> ( devStates, time(NULL) );

		// start the Kernels
		for(vertex_i = 0; vertex_i < maxVertices; ++vertex_i){
			raytraceStep<<< threads, blocks >>> ( devStates , vertices[vertex_i] , dPrisms);
		}

		// Copy data from device to host
		CUDA_CHECK_RETURN(cudaMemcpy(hCollisions, dCollisions, maxPrisms * sizeof(float4), cudaMemcpyDeviceToHost));

		// Free memory on device
		cudaFree(devStates);

		// Evaluate device data
		{
		cudaEventRecord(stop, 0);
		cudaEventSynchronize(stop);
		cudaEventElapsedTime(&runtimeGpu, start, stop);
		
		
		for(prism_i = 0; prism_i < maxPrisms; ++prism_i){
			if(hCollisions[prism_i].x > 0)
				fprintf(stderr, "GPU: (%f, %f, %f, %f) collission on prism %d\n", hCollisions[prism_i].x, hCollisions[prism_i].y, hCollisions[prism_i].z, hCollisions[prism_i].w, prism_i);

		}
		for(prism_i = 0; prism_i < maxPrisms; ++prism_i){
			if((hCollisions[prism_i].x != collisions[prism_i]) && useCpu && useGpu){
				fprintf(stderr, "\033[31;1m[Error]\033[m CPU(%.0f) != GPU(%.0f) on prism %d\n",collisions[prism_i], hCollisions[prism_i].x, prism_i);
			}
		}
		}
	}

	// print statistics
	{
	fprintf(stderr, "\n");
	fprintf(stderr, "Prism       : %d\n", maxPrisms);
	fprintf(stderr, "Triangles   : %d\n", maxPrisms * 8);
	fprintf(stderr, "Rays        : %d\n", maxRays);
	fprintf(stderr, "GPU Blocks  : %d\n", blocks);
	fprintf(stderr, "GPU Threads : %d\n", threads);
	fprintf(stderr, "Runtime_GPU : %f s\n", runtimeGpu / 1000.0);
	fprintf(stderr, "Runtime_CPU : %f s\n", runtimeCpu / 1000.0);
	fprintf(stderr, "\n");
	}
	// Cleanup
	cudaFreeHost(hRays);
	cudaFreeHost(hPrisms);
	cudaFreeHost(hCollisions);


	return 0;
=======
  const unsigned max_rays = 256;
  const unsigned max_triangles = 8;
  const unsigned length = ceil(sqrt(max_triangles / 2));
  const unsigned depth  = 2;
  unsigned ray_i, prism_i, sample_i;
  float runtime_gpu = 0.0;
  float runtime_cpu = 0.0;
  cudaEvent_t start, stop;
  bool use_cpu = true;
  bool use_gpu = false;

  // Generate testdata
  std::vector<PrismCu> prisms = generate_prisms(length, length, depth);
  std::vector<PointCu> samples = generate_samples(length, length, depth);
  std::vector<RayCu> rays;
  std::vector<float> sample_data(samples.size(), 0);
  std::vector<float> ray_data(samples.size() * max_rays, 0);
  for(sample_i = 0; sample_i < samples.size(); ++sample_i){
    std::vector<RayCu> sample_ray = generate_sample_rays(length, length, depth, max_rays, samples[sample_i]);
    for(ray_i = 0; ray_i < sample_ray.size(); ++ray_i)
      rays.push_back(sample_ray[ray_i]);
  }
  cudaEventCreate(&start);
  cudaEventCreate(&stop);

  // CPU Raytracing
  cudaEventRecord(start, 0);
  if(use_cpu){
    for(sample_i = 0; sample_i < samples.size(); ++sample_i){
      for(ray_i = 0; ray_i < max_rays; ++ray_i){
	for(prism_i = 0; prism_i < prisms.size(); ++prism_i){
	  float distance = fabs(collide_prism(prisms[prism_i], rays[sample_i * max_rays + ray_i]));
	  if(distance > 0){
	    fprintf(stdout, "CPU: Sample %d Ray %d hits on prism %d with distance %f\n", sample_i, ray_i, prism_i, distance);
	    sample_data[sample_i] += distance;
	    ray_data[(sample_i * max_rays) + ray_i] += distance;
	    
	  }

	}
	float d1 = distance(rays[sample_i * max_rays + ray_i].P, rays[sample_i * max_rays + ray_i].direction);
	float d2 = ray_data[(sample_i * max_rays) + ray_i];
	if(fabs(d1-d2) > 0.000001){
	  fprintf(stderr, "\033[31;1m[Error]\033[m Sample %d Ray %d with wrong distance real_distance(%f) != sum_distance(%f)\n", sample_i, ray_i, d1, d2);
	  
	  fprintf(stderr, "Sample: ");print_point(rays[sample_i * max_rays + ray_i].P);
	  fprintf(stderr, "Objective: ");print_point(rays[sample_i * max_rays + ray_i].direction);
	}
	//assert(fabs(d1 - d2) < 0.000001);
      }

    }

    cudaEventRecord(stop, 0);
    cudaEventSynchronize(stop);
    cudaEventElapsedTime(&runtime_cpu, start, stop);
  }

  // GPU Raytracing
  RayCu *h_rays, *d_rays;
  PrismCu *h_prisms, *d_prisms;
  PointCu *h_samples, *d_samples;

  int threads = 256;
  int blocks_per_sample = ceil(max_rays / threads);
  int blocks = blocks_per_sample * samples.size();
  
  if(use_gpu){

    // Memory allocation on host
    CUDA_CHECK_RETURN(cudaHostAlloc( (void**)&h_prisms, prisms.size() * sizeof(PrismCu), cudaHostAllocDefault));
    CUDA_CHECK_RETURN(cudaHostAlloc( (void**)&h_rays, samples.size() * max_rays * sizeof(RayCu), cudaHostAllocDefault));
    CUDA_CHECK_RETURN(cudaHostAlloc( (void**)&h_samples, samples.size() * sizeof(PointCu), cudaHostAllocDefault));

    // Memory initialisation on host
    for(ray_i = 0; ray_i < max_rays * samples.size(); ++ray_i){
      h_rays[ray_i] = rays[ray_i];
    }

    for(prism_i = 0; prism_i < prisms.size(); ++prism_i){
      h_prisms[prism_i] = prisms[prism_i];
    }

    for(sample_i = 0; sample_i < samples.size(); ++sample_i){
      h_samples[sample_i] = samples[sample_i];
    }

    // Memory allocation on device
    CUDA_CHECK_RETURN(cudaMalloc(&d_rays, samples.size() * max_rays * sizeof(RayCu)));
    CUDA_CHECK_RETURN(cudaMalloc(&d_prisms, prisms.size() * sizeof(PrismCu)));
    CUDA_CHECK_RETURN(cudaMalloc(&d_samples, samples.size() * sizeof(PointCu)));

    // Copy data from host to device
    cudaEventRecord(start, 0);
    CUDA_CHECK_RETURN(cudaMemcpy(d_rays, h_rays, samples.size() * max_rays * sizeof(RayCu), cudaMemcpyHostToDevice));
    CUDA_CHECK_RETURN(cudaMemcpy(d_prisms, h_prisms, prisms.size() * sizeof(PrismCu), cudaMemcpyHostToDevice));
    CUDA_CHECK_RETURN(cudaMemcpy(d_samples, h_samples, samples.size() * sizeof(PointCu), cudaMemcpyHostToDevice));

    // Start kernel
    trace_on_prisms<<<blocks, threads>>>(d_prisms, prisms.size(), d_rays, max_rays, d_samples, blocks_per_sample);

    // Copy data from device to host
    CUDA_CHECK_RETURN(cudaMemcpy(h_samples, d_samples, samples.size() * sizeof(PointCu), cudaMemcpyDeviceToHost));
    CUDA_CHECK_RETURN(cudaMemcpy(h_rays, d_rays, samples.size() * max_rays * sizeof(RayCu), cudaMemcpyDeviceToHost));
    
    // Evaluate device data
    cudaEventRecord(stop, 0);
    cudaEventSynchronize(stop);
    cudaEventElapsedTime(&runtime_gpu, start, stop);
    }    
  if(use_gpu && use_cpu){
    for(sample_i = 0; sample_i < samples.size(); ++sample_i){
      if(fabs(sample_data[sample_i] - h_samples[sample_i].w) < 0.1 && use_cpu && use_gpu){
	fprintf(stderr, "CPU == GPU: Sample %d with value %f \n", sample_i, sample_data[sample_i]);

      }
      else{
	fprintf(stderr, "\033[31;1m[Error]\033[m CPU(%f) != GPU(%f) on sample %d\n", sample_data[sample_i], h_samples[sample_i].w, sample_i);

      }

    }
    
    for(ray_i = 0; ray_i < rays.size(); ++ray_i){
      if(fabs(ray_data[ray_i] - h_rays[ray_i].P.w) < 0.00001){
	//fprintf(stderr, "CPU == GPU: Ray %d with value %f \n", ray_i, ray_data[ray_i]);

      }
      else{
	fprintf(stderr, "\033[31;1m[Error]\033[m CPU(%f) != GPU(%f) on ray %d\n", ray_data[ray_i], h_rays[ray_i].P.w, ray_i);

      }
    }
  }

  // Print statistics
  fprintf(stderr, "\n");
  fprintf(stderr, "Prism             : %d\n", (int)prisms.size());
  fprintf(stderr, "Triangles         : %d\n", (int)prisms.size() * 8);
  fprintf(stderr, "Samples           : %d\n", (int)samples.size());
  fprintf(stderr, "Rays/Sample       : %d\n", max_rays);
  fprintf(stderr, "GPU Blocks        : %d\n", blocks);
  fprintf(stderr, "GPU Threads       : %d\n", threads);
  fprintf(stderr, "GPU Blocks/Sample : %d\n", blocks_per_sample);
  fprintf(stderr, "Runtime_GPU       : %f s\n", runtime_gpu / 1000.0);
  fprintf(stderr, "Runtime_CPU       : %f s\n", runtime_cpu / 1000.0);
  fprintf(stderr, "Speedup CPU/GPU   : %.1f\n", runtime_cpu / runtime_gpu);
  fprintf(stderr, "\n");

  // Cleanup
  cudaFreeHost(h_rays);
  cudaFreeHost(h_prisms);
  cudaFreeHost(h_samples);
 
  return 0;
>>>>>>> 9915c8d5
}

//----------------------------------------------------
// Auxillary function definition
//----------------------------------------------------
<<<<<<< HEAD

float4 toBarycentric(triangleCu t, pointCu p){
	float x1,x2,x3, y1,y2,y3, x,y;
	float4 b;

	x1 = t.A.x;
	x2 = t.B.x;
	x3 = t.C.x;

	y1 = t.A.y;
	y2 = t.B.y;
	y3 = t.C.y;

	x = p.x;
	y = p.y;

	b.x = ((y2-y3)*(x-x3)+(x3-x2)*(y-y3)) / ((y2-y3)*(x1-x3)+(x3-x2)*(y1-y3));
	b.y = ((y3-y1)*(x-x3)+(x1-x3)*(y-y3)) / ((y2-y3)*(x1-x3)+(x3-x2)*(y1-y3));
	b.z = 1 - b.x - b.y;
	b.w = 0;

	// In case of division by 0 --> nan
	if((fabs((b.x + b.y + b.z) - 1)) != (fabs((b.x + b.y + b.z) - 1)))
		b.z = 2;
	return b;
}

/**
  @brief Detects collisions of triangle and point with
  precondition, that the point is on the same 
  plane as the point.
 **/
bool collide(triangleCu t, pointCu p){
	float4 b = toBarycentric(t, p);
	return (b.x > 0) && (b.x < 1) && (b.y > 0) && (b.y < 1) && (b.z > 0) && (b.z < 1) && (b.z == b.z);
}


/**
  @brief Detects collisions of a triangle and a ray without
  a precondition.
 **/
bool collide(triangleCu t, rayCu r){
	planeCu pl;
	float b1, b2, b3, c1, c2, c3;

	b1 = t.B.x;
	b2 = t.B.y;
	b3 = t.B.z;

	c1 = t.C.x;
	c2 = t.C.y;
	c3 = t.C.z;

	pl.P = t.A;
	pl.normal.x = (b2*c3 - b3*c2);
	pl.normal.y = (b3*c1 - b1*c3);
	pl.normal.z = (b1*c2 - b2*c1);

	return collide(t, intersection(pl, r));
}

bool collide(prismCu pr, rayCu r){
	bool hasCollide;
	pointCu A1 = pr.t1.A;
	pointCu B1 = pr.t1.B;
	pointCu C1 = pr.t1.C;
	pointCu A2 = {pr.t1.A.x, pr.t1.A.y, pr.t1.A.w, 1};
	pointCu B2 = {pr.t1.B.x, pr.t1.B.y, pr.t1.B.w, 1};
	pointCu C2 = {pr.t1.C.x, pr.t1.C.y, pr.t1.C.w, 1};

	triangleCu triangles[8] = {
		pr.t1,
		{A2, B2, C2},
		{A1, B1, A2},
		{B1, B2, A2},
		{B1, C1, C2},
		{B1, B2, C2},
		{A1, C1, C2},
		{A1, A2, C2}};

	hasCollide = 
		collide(triangles[0], r)
		|| collide(triangles[1], r)
		|| collide(triangles[2], r) 
		|| collide(triangles[3], r)
		|| collide(triangles[4], r) 
		|| collide(triangles[5], r) 
		|| collide(triangles[6], r) 
		|| collide(triangles[7], r);

	return hasCollide;
}

/**
  @brief Intersection calculates the intersection between a plane p
  and a ray r. There is no detection for rays in the plane
  or for parallel plane. 

  It uses the normal of the plane to derive the coordinate form 
  of the plane. With the help of a coordinate form it is very
  easy to get the intersection point between a ray and a plane.

  ray   g: y~ = x~ + t*p~
  plane E: y~ = a~ + r*b~ + s*c~
  d  = n1*(x1+t*p1) + n2*(x2+t*p2) + n3*(x3+t*p3)
  d  = n~ * a~
 **/
pointCu intersection(planeCu pl, rayCu r){
	pointCu intersectionPoint = {0.0,0.0,0.0};

	float t, d;

	// vector coordinates
	float n1, n2, n3, x1, x2, x3, p1, p2, p3, a1, a2, a3;

	// just get the coordinates from the structs
	n1 = pl.normal.x;
	n2 = pl.normal.y;
	n3 = pl.normal.z;

	a1 = pl.P.x;
	a2 = pl.P.y;
	a3 = pl.P.z;

	x1 = r.P.x;
	x2 = r.P.y;
	x3 = r.P.z;

	p1 = r.direction.x;
	p2 = r.direction.y;
	p3 = r.direction.z;

	// calculation of intersection
	d = n1*a1 + n2*a2 + n3*a3;
	t = (d - n1*x1 - n2*x2 - n3*x3) / (n1*p1 + n2*p2 + n3*p3);

	intersectionPoint.x = x1 + t * p1;
	intersectionPoint.y = x2 + t * p2;
	intersectionPoint.z = x3 + t * p3;

	return intersectionPoint;

}

float distance(point a, point b){
	float d = sqrt(pow((b.x - a.x), 2) + pow((b.y - a.y),2) + pow((b.z - a.z),2));
	return fabs(d);
}

std::vector<triangleCu> generateTriangles(int height, int weight, float level){
	int h,w;
	std::vector<triangleCu> triangles;
	for(h = 0; h < height; ++h){
		for(w = 0; w < weight; ++w){
			triangleCu t1 = {
				{float(h), float(w), level, 1},
				{float(h), float(w+1), level, 1},
				{float(h+1), float(w), level, 1}};
			triangleCu t2 = {
				{float(h), float(w+1), level, 1},
				{float(h+1), float(w+1), level, 1},
				{float(h+1), float(w), level, 1}};
			triangles.push_back(t1);
			triangles.push_back(t2);

		}

	}

	return triangles;
}

std::vector<prismCu> generatePrisms(int height, int weight, float level){
	int h,w,l;
	std::vector<prismCu> prisms;
	for(l = 0; l < level; ++l){
		for(h = 0; h < height; ++h){
			for(w = 0; w < weight; ++w){
				triangleCu a1 = {
					{float(h), float(w), l, l+1},
					{float(h), float(w+1), l, l+1},
					{float(h+1), float(w), l, l+1}};
				triangleCu b1 = {
					{float(h), float(w+1), l, 1+1},
					{float(h+1), float(w+1), l, 1+1},
					{float(h+1), float(w), l, 1+1}};

				prismCu pr1 = {a1};
				prismCu pr2 = {b1};

				prisms.push_back(pr1);
				prisms.push_back(pr2);

			}

		}

	}

	return prisms;
}

rayCu generateRay(const int heigth, const int width, const int level){
	float randHeigth = float(rand() % heigth) + (rand() / (float) RAND_MAX);
	float randWidth  = float(rand() % width ) + (rand() / (float) RAND_MAX);
	float rand_level  = float(rand() % level ) + (rand() / (float) RAND_MAX);

	float dirX = (rand() / (float) RAND_MAX);
	float dirY = (rand() / (float) RAND_MAX);
	float dirZ = (rand() / (float) RAND_MAX);

	rayCu r = {
		{randHeigth, randWidth, rand_level, 1},
		{dirX, dirY, dirZ, 0}};
	return r;
}


std::vector<rayCu> generateRays(const int height, const int width, const int level, const unsigned maxRays){
	std::vector<rayCu> rays;
	unsigned ray_i;
	for(ray_i = 0; ray_i < maxRays; ++ray_i){
		rayCu ray = generateRay(height, width, level);
		rays.push_back(ray);
	}
	return rays;
}

void printPoint(point p){
	fprintf(stdout, "Point\n");
	fprintf(stdout, "x: %f\n", p.x);
	fprintf(stdout, "y: %f\n", p.y);
	fprintf(stdout, "z: %f\n", p.z);

=======
void print_point(PointCu p){
  fprintf(stderr, "Point (%f, %f, %f)\n",p.x, p.y, p.z);

}

void print_vector(VectorCu v){
  fprintf(stderr, "Vector (%f, %f, %f)\n",v.x, v.y, v.z);

}

void print_plane(PlaneCu pl){
  fprintf(stderr, "Plane: \n\t");
  print_point(pl.P);
  fprintf(stderr, "\t");
  print_vector(pl.normal);
>>>>>>> 9915c8d5
}<|MERGE_RESOLUTION|>--- conflicted
+++ resolved
@@ -8,15 +8,13 @@
 #include "curand_kernel.h"
 #include "datatypes.h"
 
-<<<<<<< HEAD
-#define SMALL 1E-06
-=======
 // User header files
 #include "geometrie.h"
 #include "datatypes.h"
 #include "generate_testdata.h"
 
->>>>>>> 9915c8d5
+#define SMALL 1E-06
+
 #define CUDA_CHECK_RETURN(value) {				\
 	cudaError_t _mCudaStat = value;				\
 	if (_mCudaStat != cudaSuccess) {				\
@@ -29,7 +27,6 @@
 //----------------------------------------------------
 // Device Code
 //----------------------------------------------------
-<<<<<<< HEAD
 typedef struct point {
 	float x;
 	float y;
@@ -60,28 +57,10 @@
 } PLANE;
 
 //------------------------------------------
-=======
-
-__device__ float distance_gpu(PointCu a, PointCu b){
-  float d = sqrt(pow((b.x - a.x), 2) + pow((b.y - a.y),2) + pow((b.z - a.z),2));
-  return fabs(d);
-}
-__device__ VectorCu crossproduct_gpu(VectorCu a, VectorCu b){
-  VectorCu c = {
-    a.y*b.z - a.z*b.y,
-    a.z*b.x - a.x*b.z,
-    a.x*b.y - a.y*b.x
-  };
-  return c;
-}
-
->>>>>>> 9915c8d5
-
 __device__ float skalar_mul_gpu(VectorCu a, VectorCu b){
   return a.x*b.x + a.y*b.y + a.z*b.z;
 }
 
-<<<<<<< HEAD
 float distance(point a, point b);
 void  printPoint(point p);
 
@@ -124,75 +103,6 @@
 	pointCu A = startPrism.t1.A;
 	pointCu B = startPrism.t1.B;
 	pointCu C = startPrism.t1.C;
-=======
-/**
-   @brief Calculates the barycentric coordinates of the triangle
-          and the intersectionpoint of the ray and the triangle.
-
-   @return PointCu {0,0,0,0} if there is no intersection triangle/ray
-   @return PointCu {x,y,z,1} barycentric coordinates of intersection triangle/ray
- **/
-__device__ float4 to_barycentric_gpu(TriangleCu tr, RayCu ray){
-  float4 b = {0,0,0,0};
-  VectorCu e1, e2, q, s, r, ray_direction;
-  PointCu p0, p1, p2;
-  float a, f, u, v, t;
-
-  p0 = tr.A;
-  p1 = tr.B;
-  p2 = tr.C;
-
-  ray_direction.x = ray.direction.x - ray.P.x;
-  ray_direction.y = ray.direction.y - ray.P.y;
-  ray_direction.z = ray.direction.z - ray.P.z;
-
-  e1.x = p1.x - p0.x;
-  e1.y = p1.y - p0.y;
-  e1.z = p1.z - p0.z;
-
-  e2.x = p2.x - p0.x;
-  e2.y = p2.y - p0.y;
-  e2.z = p2.z - p0.z;
-
-  q = crossproduct_gpu(ray_direction, e2);
-  a = skalar_mul_gpu(e1, q);
-  
-  // a is to close to 0
-  if(fabs(a) < 0.0000001)
-    return b;
-
-  f = 1 / a;
-  
-  s.x = ray.P.x - p0.x;
-  s.y = ray.P.y - p0.y;
-  s.z = ray.P.z - p0.z;
-
-  u = f * skalar_mul_gpu(s, q);
-
-  if(u < 0.0)
-    return b;
-
-  r = crossproduct_gpu(s, e1);
-  v = f * skalar_mul_gpu(ray_direction, r);
-  if( v < 0.0 || (u + v) > 1)
-    return b;
-  
-  t = f * skalar_mul_gpu(e2, q);
-  
-  b.x = u;
-  b.y = v;
-  b.z = t;
-  b.w = 1;
-
-  return b;
-}
-
-__device__ PointCu intersection_gpu(PlaneCu pl, RayCu r){
-  PointCu intersection_point = {0, 0, 0, 0};
-
-  float t, d;
->>>>>>> 9915c8d5
-
 	// Get x and y coordinates from the random barycentric values
 	const float xRand = u*A.x + v*B.x + w*C.x ;
 	const float yRand = u*A.y + v*B.y + w*C.y ;
@@ -202,7 +112,6 @@
 
 	float ase=0.f;
 
-<<<<<<< HEAD
 	// Take the values to assemble a ray
 	rayCu r = {
 		{xRand, yRand, zRand, ase},
@@ -305,33 +214,6 @@
 		// calculate the next PRISM (maybe with help of some neighbor-datastructure?
 
 	}
-=======
-  p1 = r.direction.x - r.P.x;
-  p2 = r.direction.y - r.P.y;
-  p3 = r.direction.z - r.P.z;
-
-  // calculation of intersection
-  // this case for parallel rays, will be ignored for easier calculations
-  float tmp = (n1*p1 + n2*p2 + n3*p3);
-  if(tmp == 0)
-    return intersection_point;
-
-  // ignore intersections before the ray 
-  if(t < 0)
-    return intersection_point;
-
-  d = n1*a1 + n2*a2 + n3*a3;
-  t = (d - n1*x1 - n2*x2 - n3*x3) / tmp;
-
-  intersection_point.x = x1 + t * p1;
-  intersection_point.y = x2 + t * p2;
-  intersection_point.z = x3 + t * p3;
-  intersection_point.w = 1;
-  return intersection_point;
->>>>>>> 9915c8d5
-
-
-<<<<<<< HEAD
 	return gain;
 }
 
@@ -347,26 +229,6 @@
 	curandState localState = globalState[id];
 
 	//OPTIMIZE: the Octree should/could produce a subset of the prism-array!
-=======
-/**
-   @brief Detects collisions of a triangle and a ray without
-   a precondition.
-**/
-__device__ PointCu collide_triangle_gpu(TriangleCu t, RayCu r){
-  PlaneCu pl;
-  float b1, b2, b3, c1, c2, c3;
-
-  b1 = t.B.x - t.A.x;
-  b2 = t.B.y - t.A.y;
-  b3 = t.B.z - t.A.z;
-
-  c1 = t.C.x - t.A.x;
-  c2 = t.C.y - t.A.y;
-  c3 = t.C.z - t.A.z;
->>>>>>> 9915c8d5
-
-
-<<<<<<< HEAD
 	// this should give the same prism multiple times (so that every thread uses the same prism, which yields
 	// big benefits for the memory access (and caching!)
 	const prismCu startprism = selectPrism(id, prisms);	
@@ -378,149 +240,6 @@
 	//atomicAdd(&(vertex.P.w),gain);
 
 	globalState[id] = localState;
-=======
-  float4 b = to_barycentric_gpu(t, r);
-  // Maybe we can calculate intersection be barycentric coords
-  PointCu p = intersection_gpu(pl, r);
-  if(b.w == 1 && p.w == 1){
-    return p;
-  }
-  else{
-    PointCu no_inter = {0,0,0,0}; 
-    return no_inter;
-  }
-
-}
-
-/* __device__ float collide_prism_gpu(PrismCu pr, RayCu r){ */
-/*   //bool has_collide; */
-/*   PointCu intersections[2]; */
-/*   PointCu A1 = pr.t1.A; */
-/*   PointCu B1 = pr.t1.B; */
-/*   PointCu C1 = pr.t1.C; */
-/*   PointCu A2 = {pr.t1.A.x, pr.t1.A.y, pr.t1.A.z + pr.t1.A.w, 1}; */
-/*   PointCu B2 = {pr.t1.B.x, pr.t1.B.y, pr.t1.B.z + pr.t1.B.w, 1}; */
-/*   PointCu C2 = {pr.t1.C.x, pr.t1.C.y, pr.t1.C.z + pr.t1.C.w, 1}; */
-
-/*   TriangleCu triangles[8] = { */
-/*     pr.t1, */
-/*     {A2, B2, C2}, */
-/*     {A1, B1, A2}, */
-/*     {B1, B2, A2}, */
-/*     {B1, C1, C2}, */
-/*     {B1, B2, C2}, */
-/*     {A1, C1, C2}, */
-/*     {A1, A2, C2}}; */
-
-/*   unsigned i;  */
-/*   unsigned j = 0; */
-/*   // test for collision on all triangles of an prism */
-/*   for(i = 0, j = 0; i < 8; ++i){ */
-/*     PointCu p = collide_triangle_gpu(triangles[i], r); */
-/*     if(p.w == 0) */
-/*     // No Collision for this triangle */
-/*       continue; */
-/*     // Filter double Collision on edges or vertices */
-/*     if(j != 0){ */
-/*       if(intersections[j-1].x != p.x || intersections[j-1].y != p.y || intersections[j-1].z != p.z){ */
-/* 	intersections[j++] = p; */
-/*       } */
-/*     } */
-/*     else{ */
-/*       intersections[j++] = p; */
-/*     } */
-
-/*   } */
-/*   //if(j > 1) */
-/*     return (j/2) * distance_gpu(intersections[0], intersections[1]); */
-/*     //else */
-/*     //return 0; */
-/* } */
-
-
-/**
-   @attention slower than commented collide_prism_gpu but more pretty
-**/
-__device__ float collide_prism_gpu(PrismCu pr, RayCu r){
-  //bool has_collide;
-  PointCu first_intersection = {0, 0, 0, 0};
-  PointCu intersection_point = {0, 0, 0, 0};
-  PointCu A1 = pr.t1.A;
-  PointCu B1 = pr.t1.B;
-  PointCu C1 = pr.t1.C;
-  PointCu A2 = {pr.t1.A.x, pr.t1.A.y, pr.t1.A.z + pr.t1.A.w, 1};
-  PointCu B2 = {pr.t1.B.x, pr.t1.B.y, pr.t1.B.z + pr.t1.B.w, 1};
-  PointCu C2 = {pr.t1.C.x, pr.t1.C.y, pr.t1.C.z + pr.t1.C.w, 1};
-  float ray_distance = distance_gpu(r.P, r.direction);
-  TriangleCu triangles[8] = {
-    pr.t1,
-    {A2, B2, C2},
-    {A1, B1, A2},
-    {B1, B2, A2},
-    {B1, C1, C2},
-    {B1, B2, C2},
-    {A1, C1, C2},
-    {A1, A2, C2}};
-
-  // test for collision on all triangles of an prism
-  unsigned i; 
-  for(i = 0; i < 8; ++i){
-    intersection_point = collide_triangle_gpu(triangles[i], r);
-    if(intersection_point.w != 0){
-      if(first_intersection.w == 0){
-	first_intersection = intersection_point;
-      }
-      else{
-	// Filter double collisions
-	if(first_intersection.x != intersection_point.x || first_intersection.y != intersection_point.y || first_intersection.z != intersection_point.z){
-
-	  if(distance_gpu(r.P, first_intersection) <= ray_distance && distance_gpu(r.P, intersection_point) > ray_distance)
-	    return distance_gpu(r.direction, first_intersection);
-
-	  if(distance_gpu(r.P, first_intersection) >= ray_distance && distance_gpu(r.P, intersection_point) < ray_distance)
-	    return distance_gpu(r.direction, intersection_point);
-
-	  if(distance_gpu(r.P, first_intersection) > ray_distance || distance_gpu(r.direction, first_intersection) > ray_distance)
-	    return 0;
-
-	  return distance_gpu(first_intersection, intersection_point);
-	}
-
-      }
-
-    }
-
-  }
-
-  return 0;
-}
-
-__global__ void trace_on_prisms(PrismCu* prisms, const unsigned max_prisms, RayCu* rays, const unsigned max_rays_per_sample, PointCu *samples, const unsigned blocks_per_sample){
-  // Cuda ids
-  unsigned tid = threadIdx.x;
-  unsigned bid = blockIdx.x + blockIdx.y * gridDim.x;
-  unsigned gid = blockIdx.x * blockDim.x + threadIdx.x;
-
-  // Local data
-  unsigned prism_i;
-  unsigned sample_i = bid / blocks_per_sample;
-  PointCu sample_point = samples[sample_i];
-  RayCu ray = rays[gid];
-  
-  __syncthreads();
-  for(prism_i = 0; prism_i < max_prisms; ++prism_i){
-    float distance = fabs(collide_prism_gpu(prisms[prism_i], ray));
-    if(distance > 0){
-      ray.P.w += distance;
-    }
-	
-  }
-  rays[gid].P.w = ray.P.w;
-  atomicAdd(&(samples[sample_i].w), ray.P.w);
-  __syncthreads();
-
-
->>>>>>> 9915c8d5
 }
 
 //----------------------------------------------------
@@ -535,8 +254,6 @@
 // Host Code
 //----------------------------------------------------
 int main(){
-<<<<<<< HEAD
-
 	//Variable definitions
 	const unsigned maxRays = 1000000;
 	const unsigned maxTriangles = 10000;
@@ -672,169 +389,11 @@
 
 
 	return 0;
-=======
-  const unsigned max_rays = 256;
-  const unsigned max_triangles = 8;
-  const unsigned length = ceil(sqrt(max_triangles / 2));
-  const unsigned depth  = 2;
-  unsigned ray_i, prism_i, sample_i;
-  float runtime_gpu = 0.0;
-  float runtime_cpu = 0.0;
-  cudaEvent_t start, stop;
-  bool use_cpu = true;
-  bool use_gpu = false;
-
-  // Generate testdata
-  std::vector<PrismCu> prisms = generate_prisms(length, length, depth);
-  std::vector<PointCu> samples = generate_samples(length, length, depth);
-  std::vector<RayCu> rays;
-  std::vector<float> sample_data(samples.size(), 0);
-  std::vector<float> ray_data(samples.size() * max_rays, 0);
-  for(sample_i = 0; sample_i < samples.size(); ++sample_i){
-    std::vector<RayCu> sample_ray = generate_sample_rays(length, length, depth, max_rays, samples[sample_i]);
-    for(ray_i = 0; ray_i < sample_ray.size(); ++ray_i)
-      rays.push_back(sample_ray[ray_i]);
-  }
-  cudaEventCreate(&start);
-  cudaEventCreate(&stop);
-
-  // CPU Raytracing
-  cudaEventRecord(start, 0);
-  if(use_cpu){
-    for(sample_i = 0; sample_i < samples.size(); ++sample_i){
-      for(ray_i = 0; ray_i < max_rays; ++ray_i){
-	for(prism_i = 0; prism_i < prisms.size(); ++prism_i){
-	  float distance = fabs(collide_prism(prisms[prism_i], rays[sample_i * max_rays + ray_i]));
-	  if(distance > 0){
-	    fprintf(stdout, "CPU: Sample %d Ray %d hits on prism %d with distance %f\n", sample_i, ray_i, prism_i, distance);
-	    sample_data[sample_i] += distance;
-	    ray_data[(sample_i * max_rays) + ray_i] += distance;
-	    
-	  }
-
-	}
-	float d1 = distance(rays[sample_i * max_rays + ray_i].P, rays[sample_i * max_rays + ray_i].direction);
-	float d2 = ray_data[(sample_i * max_rays) + ray_i];
-	if(fabs(d1-d2) > 0.000001){
-	  fprintf(stderr, "\033[31;1m[Error]\033[m Sample %d Ray %d with wrong distance real_distance(%f) != sum_distance(%f)\n", sample_i, ray_i, d1, d2);
-	  
-	  fprintf(stderr, "Sample: ");print_point(rays[sample_i * max_rays + ray_i].P);
-	  fprintf(stderr, "Objective: ");print_point(rays[sample_i * max_rays + ray_i].direction);
-	}
-	//assert(fabs(d1 - d2) < 0.000001);
-      }
-
-    }
-
-    cudaEventRecord(stop, 0);
-    cudaEventSynchronize(stop);
-    cudaEventElapsedTime(&runtime_cpu, start, stop);
-  }
-
-  // GPU Raytracing
-  RayCu *h_rays, *d_rays;
-  PrismCu *h_prisms, *d_prisms;
-  PointCu *h_samples, *d_samples;
-
-  int threads = 256;
-  int blocks_per_sample = ceil(max_rays / threads);
-  int blocks = blocks_per_sample * samples.size();
-  
-  if(use_gpu){
-
-    // Memory allocation on host
-    CUDA_CHECK_RETURN(cudaHostAlloc( (void**)&h_prisms, prisms.size() * sizeof(PrismCu), cudaHostAllocDefault));
-    CUDA_CHECK_RETURN(cudaHostAlloc( (void**)&h_rays, samples.size() * max_rays * sizeof(RayCu), cudaHostAllocDefault));
-    CUDA_CHECK_RETURN(cudaHostAlloc( (void**)&h_samples, samples.size() * sizeof(PointCu), cudaHostAllocDefault));
-
-    // Memory initialisation on host
-    for(ray_i = 0; ray_i < max_rays * samples.size(); ++ray_i){
-      h_rays[ray_i] = rays[ray_i];
-    }
-
-    for(prism_i = 0; prism_i < prisms.size(); ++prism_i){
-      h_prisms[prism_i] = prisms[prism_i];
-    }
-
-    for(sample_i = 0; sample_i < samples.size(); ++sample_i){
-      h_samples[sample_i] = samples[sample_i];
-    }
-
-    // Memory allocation on device
-    CUDA_CHECK_RETURN(cudaMalloc(&d_rays, samples.size() * max_rays * sizeof(RayCu)));
-    CUDA_CHECK_RETURN(cudaMalloc(&d_prisms, prisms.size() * sizeof(PrismCu)));
-    CUDA_CHECK_RETURN(cudaMalloc(&d_samples, samples.size() * sizeof(PointCu)));
-
-    // Copy data from host to device
-    cudaEventRecord(start, 0);
-    CUDA_CHECK_RETURN(cudaMemcpy(d_rays, h_rays, samples.size() * max_rays * sizeof(RayCu), cudaMemcpyHostToDevice));
-    CUDA_CHECK_RETURN(cudaMemcpy(d_prisms, h_prisms, prisms.size() * sizeof(PrismCu), cudaMemcpyHostToDevice));
-    CUDA_CHECK_RETURN(cudaMemcpy(d_samples, h_samples, samples.size() * sizeof(PointCu), cudaMemcpyHostToDevice));
-
-    // Start kernel
-    trace_on_prisms<<<blocks, threads>>>(d_prisms, prisms.size(), d_rays, max_rays, d_samples, blocks_per_sample);
-
-    // Copy data from device to host
-    CUDA_CHECK_RETURN(cudaMemcpy(h_samples, d_samples, samples.size() * sizeof(PointCu), cudaMemcpyDeviceToHost));
-    CUDA_CHECK_RETURN(cudaMemcpy(h_rays, d_rays, samples.size() * max_rays * sizeof(RayCu), cudaMemcpyDeviceToHost));
-    
-    // Evaluate device data
-    cudaEventRecord(stop, 0);
-    cudaEventSynchronize(stop);
-    cudaEventElapsedTime(&runtime_gpu, start, stop);
-    }    
-  if(use_gpu && use_cpu){
-    for(sample_i = 0; sample_i < samples.size(); ++sample_i){
-      if(fabs(sample_data[sample_i] - h_samples[sample_i].w) < 0.1 && use_cpu && use_gpu){
-	fprintf(stderr, "CPU == GPU: Sample %d with value %f \n", sample_i, sample_data[sample_i]);
-
-      }
-      else{
-	fprintf(stderr, "\033[31;1m[Error]\033[m CPU(%f) != GPU(%f) on sample %d\n", sample_data[sample_i], h_samples[sample_i].w, sample_i);
-
-      }
-
-    }
-    
-    for(ray_i = 0; ray_i < rays.size(); ++ray_i){
-      if(fabs(ray_data[ray_i] - h_rays[ray_i].P.w) < 0.00001){
-	//fprintf(stderr, "CPU == GPU: Ray %d with value %f \n", ray_i, ray_data[ray_i]);
-
-      }
-      else{
-	fprintf(stderr, "\033[31;1m[Error]\033[m CPU(%f) != GPU(%f) on ray %d\n", ray_data[ray_i], h_rays[ray_i].P.w, ray_i);
-
-      }
-    }
-  }
-
-  // Print statistics
-  fprintf(stderr, "\n");
-  fprintf(stderr, "Prism             : %d\n", (int)prisms.size());
-  fprintf(stderr, "Triangles         : %d\n", (int)prisms.size() * 8);
-  fprintf(stderr, "Samples           : %d\n", (int)samples.size());
-  fprintf(stderr, "Rays/Sample       : %d\n", max_rays);
-  fprintf(stderr, "GPU Blocks        : %d\n", blocks);
-  fprintf(stderr, "GPU Threads       : %d\n", threads);
-  fprintf(stderr, "GPU Blocks/Sample : %d\n", blocks_per_sample);
-  fprintf(stderr, "Runtime_GPU       : %f s\n", runtime_gpu / 1000.0);
-  fprintf(stderr, "Runtime_CPU       : %f s\n", runtime_cpu / 1000.0);
-  fprintf(stderr, "Speedup CPU/GPU   : %.1f\n", runtime_cpu / runtime_gpu);
-  fprintf(stderr, "\n");
-
-  // Cleanup
-  cudaFreeHost(h_rays);
-  cudaFreeHost(h_prisms);
-  cudaFreeHost(h_samples);
- 
-  return 0;
->>>>>>> 9915c8d5
 }
 
 //----------------------------------------------------
 // Auxillary function definition
 //----------------------------------------------------
-<<<<<<< HEAD
 
 float4 toBarycentric(triangleCu t, pointCu p){
 	float x1,x2,x3, y1,y2,y3, x,y;
@@ -1070,21 +629,4 @@
 	fprintf(stdout, "y: %f\n", p.y);
 	fprintf(stdout, "z: %f\n", p.z);
 
-=======
-void print_point(PointCu p){
-  fprintf(stderr, "Point (%f, %f, %f)\n",p.x, p.y, p.z);
-
-}
-
-void print_vector(VectorCu v){
-  fprintf(stderr, "Vector (%f, %f, %f)\n",v.x, v.y, v.z);
-
-}
-
-void print_plane(PlaneCu pl){
-  fprintf(stderr, "Plane: \n\t");
-  print_point(pl.P);
-  fprintf(stderr, "\t");
-  print_vector(pl.normal);
->>>>>>> 9915c8d5
 }