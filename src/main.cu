--- conflicted
+++ resolved
@@ -24,17 +24,13 @@
 
 #define MIN_COMPUTE_CAPABILITY_MAJOR 2
 #define MIN_COMPUTE_CAPABILITY_MINOR 0
-<<<<<<< HEAD
 #define MAX_INTERPOLATION 1000
 #define LAMBDA_START 905
 #define LAMBDA_STOP 1095
 
-unsigned verbosity = V_ERROR | V_INFO | V_WARNING; // extern through logging.h
-=======
 
 // default without V_DEBUG
 unsigned verbosity = V_ERROR | V_INFO | V_WARNING | V_PROGRESS | V_STAT; // extern through logging.h
->>>>>>> 2686bb64
 
 
 /** 
@@ -198,12 +194,8 @@
 
   std::string inputPath;
   std::string outputPath;
-<<<<<<< HEAD
-  verbosity = 31; //ALL //TODO: remove in final code
   double mseThreshold = 0;
-=======
   verbosity = 63; //ALL //TODO: remove in final code
->>>>>>> 2686bb64
 
   // Wavelength data
   std::vector<double> sigmaA;
