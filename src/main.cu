// Libraries
#include "stdio.h"
#include "stdlib.h"
#include "math.h"
#include "vector_types.h"
#include "assert.h"
#include "string.h"
#include <vector>
#include "curand_kernel.h"
#include "datatypes.h"

<<<<<<< HEAD
#define SMALL 1E-06
#define CUDA_CHECK_RETURN(value) {				\
	cudaError_t _mCudaStat = value;				\
	if (_mCudaStat != cudaSuccess) {				\
		fprintf(stderr, "Error %s at line %d in file %s\n",	\
				cudaGetErrorString(_mCudaStat), __LINE__, __FILE__);	\
		exit(1);							\
	}								\
}

//----------------------------------------------------
// Structures
//----------------------------------------------------
typedef struct point {
	float x;
	float y;
	float z;
} POINT;

typedef struct vector {
	float x;
	float y;
	float z;
} VECTOR;

typedef struct ray {
	point start;
	vector direction;
} RAY;

typedef struct triangle {
	point a;
	point b;
	point c;
} TRIANGLE;

typedef struct plane {
	point start;
	vector normal;

} PLANE;

//------------------------------------------

//----------------------------------------------------
// Auxillary function declaration
//----------------------------------------------------

float distance(point a, point b);
void  printPoint(point p);

// New functions
bool  collide(triangleCu t, pointCu p);
bool  collide(triangleCu t, rayCu r);
bool  collide(prismCu pr, rayCu r);
float4 toBarycentric(triangleCu t, pointCu p);
pointCu intersection(planeCu p, rayCu r);
std::vector<triangleCu> generateTriangles(int height, int width, float level);
std::vector<prismCu> generatePrisms(int height, int width, float level);
std::vector<rayCu> generateRays(int height, int width, int level, unsigned maxRays);
rayCu   generateRay(int height, int weight, int level);

//----------------------------------------------------
// Device Code
//----------------------------------------------------

/**
  @brief Calculates A-B for 2 float4-based inputs
 **/
__device__ pointCu subtractPoints(pointCu A, pointCu B){
	pointCu C;
	C.x = A.x - B.x;
	C.y = A.y - B.y;
	C.z = A.z - B.z;
	C.w = A.w - B.w;
	return C;
}

__device__ rayCu generateRayGpu(pointCu vertexPoint, prismCu startPrism, curandState randomstate){
	float u = curand_uniform(&randomstate);
	float v = curand_uniform(&randomstate);
	if((u+v) > 1){ //OPTIMIZE: remove if
		u = 1-u;
		v = 1-v;
	}
	const float w = 1-(u+v);

	pointCu A = startPrism.t1.A;
	pointCu B = startPrism.t1.B;
	pointCu C = startPrism.t1.C;

	// Get x and y coordinates from the random barycentric values
	const float xRand = u*A.x + v*B.x + w*C.x ;
	const float yRand = u*A.y + v*B.y + w*C.y ;

	// Take one of the given z-coordinates and add a random part of the prism height
	const float zRand = A.z + curand_uniform(&randomstate) * startPrism.t1.A.w;

	float ase=0.f;

	// Take the values to assemble a ray
	rayCu r = {
		{xRand, yRand, zRand, ase},
		vertexPoint};
	return r;
}

__device__ prismCu selectPrism(int id, prismCu prisms[]){
	//TODO
	return prisms[0];
}

__device__ float propagate(rayCu ray, prismCu prisms[], prismCu startprism){
	float gain = 1.f;
	float vecX = ray.direction.x - ray.P.x;
	float vecY = ray.direction.y - ray.P.y;
	float vecZ = ray.direction.z - ray.P.z;

	const float distanceTotal = sqrt(vecX*vecX+vecY*vecY+vecZ*vecZ);
	float distance = distanceTotal;
	float length = distanceTotal;
	vecX /= distanceTotal;
	vecY /= distanceTotal;
	vecZ /= distanceTotal;

	prismCu current = startprism;


	for(;;){
		length = distance;
		//generate the triangle surfaces of the prism
		const triangleCu t1 = current.t1;
		const triangleCu t2 = { 
			{t1.A.x, t1.A.y, t1.A.z + t1.A.w, 1},
			{t1.B.x, t1.B.y, t1.B.z + t1.B.w, 1},
			{t1.C.x, t1.C.y, t1.C.z + t1.C.w, 1}
		};

		// OPTIMIZE: make use of the rectangles!
		const triangleCu surfaces[8] = {
			t1,
			t2,
			{t1.A, t1.B, t2.A},
			{t1.B, t2.B, t2.A},
			{t1.B, t1.C, t2.C},
			{t1.B, t2.B, t2.C},
			{t1.A, t1.C, t2.C},
			{t1.A, t2.A, t2.C}
		};

		int i=0;
		float lengthHelp = 0.f;
		for(i=0; i<8 ; ++i){ //OPTIMIZE: unroll, so that every surface can be optimized differently
			// get the generating vectors for the plane
			vectorCu AB = subtractPoints(surfaces[i].B, surfaces[i].A);
			vectorCu AC = subtractPoints(surfaces[i].C, surfaces[i].A);

			planeCu pl;
			pl.P = surfaces[i].A;
			// cross product of the vectors
			pl.normal.x = AB.y*AC.z - AB.z*AC.y;
			pl.normal.y = AB.z*AC.x - AB.x*AC.z;
			pl.normal.z = AB.x*AC.y - AB.y*AC.x;

			// direction * pl.normal
			float denominator = (ray.direction.x * pl.normal.x) + (ray.direction.y * pl.normal.y) + (ray.direction.z * pl.normal.z);
			float d = 0.f;
			float nominator = 0.f;
			if(denominator != 0.f) //OPTIMIZE: check if we have a lot of branch diversion, or if all threads behave the same
			{
				// A * pl.normal
				d = (surfaces[i].A.x * pl.normal.x) + (surfaces[i].A.y * pl.normal.y) + (surfaces[i].A.z * pl.normal.z);
				// d - (P * pl.normal)
				nominator = d - ((ray.P.x * pl.normal.x) + (ray.P.y * pl.normal.y) + (ray.P.z * pl.normal.y)); 
				lengthHelp = nominator/denominator;
				if(lengthHelp < length && lengthHelp > 0.f) //OPTIMIZE: most threads should do the same?
				{
					length = lengthHelp;
				}
			}
		}


		//with the new length, get the gain and add it
		// TODO
		gain *= exp(length);

		// calculate values for next iteration
		distance -= length;
		if(abs(distance) < SMALL)
		{
			break;
		}

		ray.P.x += length*vecX;
		ray.P.y += length*vecY;
		ray.P.z += length*vecZ;

		//TODO:
		// calculate the next PRISM (maybe with help of some neighbor-datastructure?

	}


	return gain;
}

__global__ void setupKernel ( curandState * state, unsigned long seed ){
	int id = threadIdx.x + blockDim.x*blockIdx.x;
	curand_init ( seed, id, 0, &state[id] );
	// OPTIMIZE: Use MersenneTwister or even a better PRNG
} 

// does the raytracing for a single ray (randomly generated) and a single (given) Vertex
__global__ void raytraceStep( curandState* globalState, vertexCu vertex, prismCu prisms[]) {
	int id = threadIdx.x + blockDim.x*blockIdx.x;
	curandState localState = globalState[id];

	//OPTIMIZE: the Octree should/could produce a subset of the prism-array!


	// this should give the same prism multiple times (so that every thread uses the same prism, which yields
	// big benefits for the memory access (and caching!)
	const prismCu startprism = selectPrism(id, prisms);	

	rayCu ray = generateRayGpu(vertex.P,startprism, localState); //TODO:verify

	float gain = propagate(ray,prisms,startprism);

	//atomicAdd(&(vertex.P.w),gain);

	globalState[id] = localState;
}


//----------------------------------------------------
// Host Code
//----------------------------------------------------
int main(){

	//Variable definitions
	const unsigned maxRays = 1000000;
	const unsigned maxTriangles = 10000;
	const unsigned maxVertices = 5;
	const unsigned length = ceil(sqrt(maxTriangles / 2));
	const unsigned depth  = 10;
	const unsigned maxPrisms = length * length * depth * 2;
	unsigned ray_i, prism_i, vertex_i;
	float runtimeGpu = 0.0;
	float runtimeCpu = 0.0;
	cudaEvent_t start, stop;
	bool useCpu = false;
	bool useGpu = true;
	curandState* devStates;

	// Generate testdata
	std::vector<vertexCu> vertices;
	std::vector<prismCu> prisms = generatePrisms(length, length, depth);
	std::vector<rayCu> rays = generateRays(length, length, depth, maxRays);
	std::vector<float> collisions(maxPrisms, 0);
	cudaEventCreate(&start);
	cudaEventCreate(&stop);

	// CPU Raytracing
	{
		cudaEventRecord(start, 0);
		if(useCpu){
			for(ray_i = 0; ray_i < rays.size(); ++ray_i){
				for(prism_i = 0; prism_i < prisms.size(); ++prism_i){
					if(collide(prisms[prism_i], rays[ray_i])){
						fprintf(stdout, "CPU: Ray %d hits on prism %d\n", ray_i, prism_i);
						collisions[prism_i]++;
					}

				}
			}

			cudaEventRecord(stop, 0);
			cudaEventSynchronize(stop);
			cudaEventElapsedTime(&runtimeCpu, start, stop);
		}
	}

	// GPU Raytracing
	rayCu* hRays, *dRays;
	prismCu* hPrisms, *dPrisms;
	float4* hCollisions, *dCollisions;
	int threads = 256;
	int blocks = ceil(maxPrisms / threads);
	if(useGpu){

		//initialize memory
		{
			// Memory allocation on host
			CUDA_CHECK_RETURN(cudaHostAlloc( (void**)&hPrisms, maxPrisms * sizeof(prismCu), cudaHostAllocDefault));
			CUDA_CHECK_RETURN(cudaHostAlloc( (void**)&hRays, maxRays * sizeof(rayCu), cudaHostAllocDefault));
			CUDA_CHECK_RETURN(cudaHostAlloc( (void**)&hCollisions, maxPrisms * sizeof(float4), cudaHostAllocDefault));

			// Memory initialisation on host
			for(ray_i = 0; ray_i < maxRays; ++ray_i){
				hRays[ray_i] = rays[ray_i];
			}
			for(prism_i = 0; prism_i < maxPrisms; ++prism_i){
				hPrisms[prism_i] = prisms[prism_i];
			}


			// Memory allocation on device
			CUDA_CHECK_RETURN(cudaMalloc(&dRays, maxRays * sizeof(rayCu)));
			CUDA_CHECK_RETURN(cudaMalloc(&dPrisms, maxPrisms * sizeof(prismCu)));
			CUDA_CHECK_RETURN(cudaMalloc(&dCollisions, maxPrisms * sizeof(float4)));

			// Copy data from host to device
			cudaEventRecord(start, 0);
			CUDA_CHECK_RETURN(cudaMemcpy(dRays, hRays, maxRays * sizeof(rayCu), cudaMemcpyHostToDevice));
			CUDA_CHECK_RETURN(cudaMemcpy(dPrisms, hPrisms, maxPrisms * sizeof(prismCu), cudaMemcpyHostToDevice));
			CUDA_CHECK_RETURN(cudaMemcpy(dCollisions, hCollisions, maxPrisms * sizeof(float4), cudaMemcpyHostToDevice));

		}


		// Generating Random Numbers
		CUDA_CHECK_RETURN(cudaMalloc(&devStates, threads*blocks*sizeof( curandState )));
		setupKernel<<< threads, blocks >>> ( devStates, time(NULL) );

		// start the Kernels
		for(vertex_i = 0; vertex_i < maxVertices; ++vertex_i){
			raytraceStep<<< threads, blocks >>> ( devStates , vertices[vertex_i] , dPrisms);
		}

		// Copy data from device to host
		CUDA_CHECK_RETURN(cudaMemcpy(hCollisions, dCollisions, maxPrisms * sizeof(float4), cudaMemcpyDeviceToHost));

		// Free memory on device
		cudaFree(devStates);

		// Evaluate device data
		{
		cudaEventRecord(stop, 0);
		cudaEventSynchronize(stop);
		cudaEventElapsedTime(&runtimeGpu, start, stop);
		
		
		for(prism_i = 0; prism_i < maxPrisms; ++prism_i){
			if(hCollisions[prism_i].x > 0)
				fprintf(stderr, "GPU: (%f, %f, %f, %f) collission on prism %d\n", hCollisions[prism_i].x, hCollisions[prism_i].y, hCollisions[prism_i].z, hCollisions[prism_i].w, prism_i);

		}
		for(prism_i = 0; prism_i < maxPrisms; ++prism_i){
			if((hCollisions[prism_i].x != collisions[prism_i]) && useCpu && useGpu){
				fprintf(stderr, "\033[31;1m[Error]\033[m CPU(%.0f) != GPU(%.0f) on prism %d\n",collisions[prism_i], hCollisions[prism_i].x, prism_i);
			}
		}
		}
	}

	// print statistics
	{
	fprintf(stderr, "\n");
	fprintf(stderr, "Prism       : %d\n", maxPrisms);
	fprintf(stderr, "Triangles   : %d\n", maxPrisms * 8);
	fprintf(stderr, "Rays        : %d\n", maxRays);
	fprintf(stderr, "GPU Blocks  : %d\n", blocks);
	fprintf(stderr, "GPU Threads : %d\n", threads);
	fprintf(stderr, "Runtime_GPU : %f s\n", runtimeGpu / 1000.0);
	fprintf(stderr, "Runtime_CPU : %f s\n", runtimeCpu / 1000.0);
	fprintf(stderr, "\n");
	}
	// Cleanup
	cudaFreeHost(hRays);
	cudaFreeHost(hPrisms);
	cudaFreeHost(hCollisions);


	return 0;
}

//----------------------------------------------------
// Auxillary function definition
//----------------------------------------------------

float4 toBarycentric(triangleCu t, pointCu p){
	float x1,x2,x3, y1,y2,y3, x,y;
	float4 b;

	x1 = t.A.x;
	x2 = t.B.x;
	x3 = t.C.x;

	y1 = t.A.y;
	y2 = t.B.y;
	y3 = t.C.y;

	x = p.x;
	y = p.y;

	b.x = ((y2-y3)*(x-x3)+(x3-x2)*(y-y3)) / ((y2-y3)*(x1-x3)+(x3-x2)*(y1-y3));
	b.y = ((y3-y1)*(x-x3)+(x1-x3)*(y-y3)) / ((y2-y3)*(x1-x3)+(x3-x2)*(y1-y3));
	b.z = 1 - b.x - b.y;
	b.w = 0;

	// In case of division by 0 --> nan
	if((fabs((b.x + b.y + b.z) - 1)) != (fabs((b.x + b.y + b.z) - 1)))
		b.z = 2;
	return b;
}

/**
  @brief Detects collisions of triangle and point with
  precondition, that the point is on the same 
  plane as the point.
 **/
bool collide(triangleCu t, pointCu p){
	float4 b = toBarycentric(t, p);
	return (b.x > 0) && (b.x < 1) && (b.y > 0) && (b.y < 1) && (b.z > 0) && (b.z < 1) && (b.z == b.z);
}


/**
  @brief Detects collisions of a triangle and a ray without
  a precondition.
 **/
bool collide(triangleCu t, rayCu r){
	planeCu pl;
	float b1, b2, b3, c1, c2, c3;

	b1 = t.B.x;
	b2 = t.B.y;
	b3 = t.B.z;

	c1 = t.C.x;
	c2 = t.C.y;
	c3 = t.C.z;

	pl.P = t.A;
	pl.normal.x = (b2*c3 - b3*c2);
	pl.normal.y = (b3*c1 - b1*c3);
	pl.normal.z = (b1*c2 - b2*c1);

	return collide(t, intersection(pl, r));
}

bool collide(prismCu pr, rayCu r){
	bool hasCollide;
	pointCu A1 = pr.t1.A;
	pointCu B1 = pr.t1.B;
	pointCu C1 = pr.t1.C;
	pointCu A2 = {pr.t1.A.x, pr.t1.A.y, pr.t1.A.w, 1};
	pointCu B2 = {pr.t1.B.x, pr.t1.B.y, pr.t1.B.w, 1};
	pointCu C2 = {pr.t1.C.x, pr.t1.C.y, pr.t1.C.w, 1};

	triangleCu triangles[8] = {
		pr.t1,
		{A2, B2, C2},
		{A1, B1, A2},
		{B1, B2, A2},
		{B1, C1, C2},
		{B1, B2, C2},
		{A1, C1, C2},
		{A1, A2, C2}};

	hasCollide = 
		collide(triangles[0], r)
		|| collide(triangles[1], r)
		|| collide(triangles[2], r) 
		|| collide(triangles[3], r)
		|| collide(triangles[4], r) 
		|| collide(triangles[5], r) 
		|| collide(triangles[6], r) 
		|| collide(triangles[7], r);

	return hasCollide;
}

/**
  @brief Intersection calculates the intersection between a plane p
  and a ray r. There is no detection for rays in the plane
  or for parallel plane. 

  It uses the normal of the plane to derive the coordinate form 
  of the plane. With the help of a coordinate form it is very
  easy to get the intersection point between a ray and a plane.

  ray   g: y~ = x~ + t*p~
  plane E: y~ = a~ + r*b~ + s*c~
  d  = n1*(x1+t*p1) + n2*(x2+t*p2) + n3*(x3+t*p3)
  d  = n~ * a~
 **/
pointCu intersection(planeCu pl, rayCu r){
	pointCu intersectionPoint = {0.0,0.0,0.0};

	float t, d;

	// vector coordinates
	float n1, n2, n3, x1, x2, x3, p1, p2, p3, a1, a2, a3;

	// just get the coordinates from the structs
	n1 = pl.normal.x;
	n2 = pl.normal.y;
	n3 = pl.normal.z;

	a1 = pl.P.x;
	a2 = pl.P.y;
	a3 = pl.P.z;

	x1 = r.P.x;
	x2 = r.P.y;
	x3 = r.P.z;

	p1 = r.direction.x;
	p2 = r.direction.y;
	p3 = r.direction.z;

	// calculation of intersection
	d = n1*a1 + n2*a2 + n3*a3;
	t = (d - n1*x1 - n2*x2 - n3*x3) / (n1*p1 + n2*p2 + n3*p3);

	intersectionPoint.x = x1 + t * p1;
	intersectionPoint.y = x2 + t * p2;
	intersectionPoint.z = x3 + t * p3;

	return intersectionPoint;

}

float distance(point a, point b){
	float d = sqrt(pow((b.x - a.x), 2) + pow((b.y - a.y),2) + pow((b.z - a.z),2));
	return fabs(d);
}

std::vector<triangleCu> generateTriangles(int height, int weight, float level){
	int h,w;
	std::vector<triangleCu> triangles;
	for(h = 0; h < height; ++h){
		for(w = 0; w < weight; ++w){
			triangleCu t1 = {
				{float(h), float(w), level, 1},
				{float(h), float(w+1), level, 1},
				{float(h+1), float(w), level, 1}};
			triangleCu t2 = {
				{float(h), float(w+1), level, 1},
				{float(h+1), float(w+1), level, 1},
				{float(h+1), float(w), level, 1}};
			triangles.push_back(t1);
			triangles.push_back(t2);

		}

	}

	return triangles;
}

std::vector<prismCu> generatePrisms(int height, int weight, float level){
	int h,w,l;
	std::vector<prismCu> prisms;
	for(l = 0; l < level; ++l){
		for(h = 0; h < height; ++h){
			for(w = 0; w < weight; ++w){
				triangleCu a1 = {
					{float(h), float(w), l, l+1},
					{float(h), float(w+1), l, l+1},
					{float(h+1), float(w), l, l+1}};
				triangleCu b1 = {
					{float(h), float(w+1), l, 1+1},
					{float(h+1), float(w+1), l, 1+1},
					{float(h+1), float(w), l, 1+1}};

				prismCu pr1 = {a1};
				prismCu pr2 = {b1};

				prisms.push_back(pr1);
				prisms.push_back(pr2);

			}

		}

	}

	return prisms;
}

rayCu generateRay(const int heigth, const int width, const int level){
	float randHeigth = float(rand() % heigth) + (rand() / (float) RAND_MAX);
	float randWidth  = float(rand() % width ) + (rand() / (float) RAND_MAX);
	float rand_level  = float(rand() % level ) + (rand() / (float) RAND_MAX);

	float dirX = (rand() / (float) RAND_MAX);
	float dirY = (rand() / (float) RAND_MAX);
	float dirZ = (rand() / (float) RAND_MAX);

	rayCu r = {
		{randHeigth, randWidth, rand_level, 1},
		{dirX, dirY, dirZ, 0}};
	return r;
}


std::vector<rayCu> generateRays(const int height, const int width, const int level, const unsigned maxRays){
	std::vector<rayCu> rays;
	unsigned ray_i;
	for(ray_i = 0; ray_i < maxRays; ++ray_i){
		rayCu ray = generateRay(height, width, level);
		rays.push_back(ray);
	}
	return rays;
}

void printPoint(point p){
	fprintf(stdout, "Point\n");
	fprintf(stdout, "x: %f\n", p.x);
	fprintf(stdout, "y: %f\n", p.y);
	fprintf(stdout, "z: %f\n", p.z);

}
=======
// User header files
#include "geometry.h"
#include "datatypes.h"
#include "generate_testdata.h"
#include "print.h"
#include "geometry_gpu.h"
#include "ase_bruteforce_kernel.h"
#include "ase_bruteforce_cpu.h"

int main(int argc, char **argv){
  const unsigned max_rays = 10000;
  const unsigned max_triangles = 2;
  const unsigned depth  = 2;
  const unsigned length = ceil(sqrt(max_triangles / 2));
  const int threads = 256;
  char runmode[20];
  float runtime = 0.0;
  
  // Parse Commandline
  if(argc <= 1){
    fprintf(stderr, "C No commandline arguments found\n");
    fprintf(stderr, "C Usage    : ./octrace --mode=[runmode]\n");
    fprintf(stderr, "C Runmodes : bruteforce_cpu\n");
    fprintf(stderr, "             bruteforce_gpu\n");
    return 0;
  }
  
  // Generate testdata
  fprintf(stderr, "C Generate Testdata\n");
  std::vector<PrismCu> *prisms  = generate_prisms(length, length, depth);
  std::vector<PointCu> *samples = generate_samples(length, length, depth);
  std::vector<RayCu> *rays      = generate_sample_rays(length, length, depth, max_rays, samples);
  std::vector<float> *ase       = new std::vector<float>(samples->size(), 0);

  // Run 
  unsigned i;
  for(i=1; i < argc; ++i){
    if(strncmp(argv[i], "--mode=", 6) == 0){
      if(strstr(argv[i], "bruteforce_cpu") != 0){
  	runtime = runAseBruteforceCpu(samples, prisms, rays, ase);
	strcpy(runmode, "Bruteforce CPU");

      }
      else if(strstr(argv[i], "bruteforce_gpu") != 0){
  	runtime = runAseBruteforceGpu(samples, prisms, rays, ase, threads);
	strcpy(runmode, "Bruteforce GPU");

      }
      else{
	fprintf(stderr, "C Runmode is not know\n");
	return 0;

      }

    }
       
  }

  // Print Solution
  unsigned sample_i;
  fprintf(stderr, "C Solutions\n");
  for(sample_i = 0; sample_i < samples->size(); ++sample_i){
    fprintf(stderr, "C ASE PHI of sample %d: %f\n", sample_i, ase->at(sample_i));

  }

  // Print statistics
  unsigned blocks_per_sample = ceil(rays->size() / (threads * samples->size()));
  unsigned blocks = blocks_per_sample * samples->size();
  fprintf(stderr, "\n");
  fprintf(stderr, "C Statistics\n");
  fprintf(stderr, "C Prism             : %d\n", (int) prisms->size());
  fprintf(stderr, "C Triangles         : %d\n", (int) prisms->size() * 8);
  fprintf(stderr, "C Samples           : %d\n", (int) samples->size());
  fprintf(stderr, "C Rays/Sample       : %d\n", max_rays);
  fprintf(stderr, "C GPU Blocks        : %d\n", blocks);
  fprintf(stderr, "C GPU Threads       : %d\n", threads);
  fprintf(stderr, "C GPU Blocks/Sample : %d\n", blocks_per_sample);
  fprintf(stderr, "C Runmode           : %s \n", runmode);
  fprintf(stderr, "C Runtime           : %f s\n", runtime / 1000.0);
  fprintf(stderr, "\n");

  return 0;
}
>>>>>>> 12d6e1a2
<|MERGE_RESOLUTION|>--- conflicted
+++ resolved
@@ -9,624 +9,6 @@
 #include "curand_kernel.h"
 #include "datatypes.h"
 
-<<<<<<< HEAD
-#define SMALL 1E-06
-#define CUDA_CHECK_RETURN(value) {				\
-	cudaError_t _mCudaStat = value;				\
-	if (_mCudaStat != cudaSuccess) {				\
-		fprintf(stderr, "Error %s at line %d in file %s\n",	\
-				cudaGetErrorString(_mCudaStat), __LINE__, __FILE__);	\
-		exit(1);							\
-	}								\
-}
-
-//----------------------------------------------------
-// Structures
-//----------------------------------------------------
-typedef struct point {
-	float x;
-	float y;
-	float z;
-} POINT;
-
-typedef struct vector {
-	float x;
-	float y;
-	float z;
-} VECTOR;
-
-typedef struct ray {
-	point start;
-	vector direction;
-} RAY;
-
-typedef struct triangle {
-	point a;
-	point b;
-	point c;
-} TRIANGLE;
-
-typedef struct plane {
-	point start;
-	vector normal;
-
-} PLANE;
-
-//------------------------------------------
-
-//----------------------------------------------------
-// Auxillary function declaration
-//----------------------------------------------------
-
-float distance(point a, point b);
-void  printPoint(point p);
-
-// New functions
-bool  collide(triangleCu t, pointCu p);
-bool  collide(triangleCu t, rayCu r);
-bool  collide(prismCu pr, rayCu r);
-float4 toBarycentric(triangleCu t, pointCu p);
-pointCu intersection(planeCu p, rayCu r);
-std::vector<triangleCu> generateTriangles(int height, int width, float level);
-std::vector<prismCu> generatePrisms(int height, int width, float level);
-std::vector<rayCu> generateRays(int height, int width, int level, unsigned maxRays);
-rayCu   generateRay(int height, int weight, int level);
-
-//----------------------------------------------------
-// Device Code
-//----------------------------------------------------
-
-/**
-  @brief Calculates A-B for 2 float4-based inputs
- **/
-__device__ pointCu subtractPoints(pointCu A, pointCu B){
-	pointCu C;
-	C.x = A.x - B.x;
-	C.y = A.y - B.y;
-	C.z = A.z - B.z;
-	C.w = A.w - B.w;
-	return C;
-}
-
-__device__ rayCu generateRayGpu(pointCu vertexPoint, prismCu startPrism, curandState randomstate){
-	float u = curand_uniform(&randomstate);
-	float v = curand_uniform(&randomstate);
-	if((u+v) > 1){ //OPTIMIZE: remove if
-		u = 1-u;
-		v = 1-v;
-	}
-	const float w = 1-(u+v);
-
-	pointCu A = startPrism.t1.A;
-	pointCu B = startPrism.t1.B;
-	pointCu C = startPrism.t1.C;
-
-	// Get x and y coordinates from the random barycentric values
-	const float xRand = u*A.x + v*B.x + w*C.x ;
-	const float yRand = u*A.y + v*B.y + w*C.y ;
-
-	// Take one of the given z-coordinates and add a random part of the prism height
-	const float zRand = A.z + curand_uniform(&randomstate) * startPrism.t1.A.w;
-
-	float ase=0.f;
-
-	// Take the values to assemble a ray
-	rayCu r = {
-		{xRand, yRand, zRand, ase},
-		vertexPoint};
-	return r;
-}
-
-__device__ prismCu selectPrism(int id, prismCu prisms[]){
-	//TODO
-	return prisms[0];
-}
-
-__device__ float propagate(rayCu ray, prismCu prisms[], prismCu startprism){
-	float gain = 1.f;
-	float vecX = ray.direction.x - ray.P.x;
-	float vecY = ray.direction.y - ray.P.y;
-	float vecZ = ray.direction.z - ray.P.z;
-
-	const float distanceTotal = sqrt(vecX*vecX+vecY*vecY+vecZ*vecZ);
-	float distance = distanceTotal;
-	float length = distanceTotal;
-	vecX /= distanceTotal;
-	vecY /= distanceTotal;
-	vecZ /= distanceTotal;
-
-	prismCu current = startprism;
-
-
-	for(;;){
-		length = distance;
-		//generate the triangle surfaces of the prism
-		const triangleCu t1 = current.t1;
-		const triangleCu t2 = { 
-			{t1.A.x, t1.A.y, t1.A.z + t1.A.w, 1},
-			{t1.B.x, t1.B.y, t1.B.z + t1.B.w, 1},
-			{t1.C.x, t1.C.y, t1.C.z + t1.C.w, 1}
-		};
-
-		// OPTIMIZE: make use of the rectangles!
-		const triangleCu surfaces[8] = {
-			t1,
-			t2,
-			{t1.A, t1.B, t2.A},
-			{t1.B, t2.B, t2.A},
-			{t1.B, t1.C, t2.C},
-			{t1.B, t2.B, t2.C},
-			{t1.A, t1.C, t2.C},
-			{t1.A, t2.A, t2.C}
-		};
-
-		int i=0;
-		float lengthHelp = 0.f;
-		for(i=0; i<8 ; ++i){ //OPTIMIZE: unroll, so that every surface can be optimized differently
-			// get the generating vectors for the plane
-			vectorCu AB = subtractPoints(surfaces[i].B, surfaces[i].A);
-			vectorCu AC = subtractPoints(surfaces[i].C, surfaces[i].A);
-
-			planeCu pl;
-			pl.P = surfaces[i].A;
-			// cross product of the vectors
-			pl.normal.x = AB.y*AC.z - AB.z*AC.y;
-			pl.normal.y = AB.z*AC.x - AB.x*AC.z;
-			pl.normal.z = AB.x*AC.y - AB.y*AC.x;
-
-			// direction * pl.normal
-			float denominator = (ray.direction.x * pl.normal.x) + (ray.direction.y * pl.normal.y) + (ray.direction.z * pl.normal.z);
-			float d = 0.f;
-			float nominator = 0.f;
-			if(denominator != 0.f) //OPTIMIZE: check if we have a lot of branch diversion, or if all threads behave the same
-			{
-				// A * pl.normal
-				d = (surfaces[i].A.x * pl.normal.x) + (surfaces[i].A.y * pl.normal.y) + (surfaces[i].A.z * pl.normal.z);
-				// d - (P * pl.normal)
-				nominator = d - ((ray.P.x * pl.normal.x) + (ray.P.y * pl.normal.y) + (ray.P.z * pl.normal.y)); 
-				lengthHelp = nominator/denominator;
-				if(lengthHelp < length && lengthHelp > 0.f) //OPTIMIZE: most threads should do the same?
-				{
-					length = lengthHelp;
-				}
-			}
-		}
-
-
-		//with the new length, get the gain and add it
-		// TODO
-		gain *= exp(length);
-
-		// calculate values for next iteration
-		distance -= length;
-		if(abs(distance) < SMALL)
-		{
-			break;
-		}
-
-		ray.P.x += length*vecX;
-		ray.P.y += length*vecY;
-		ray.P.z += length*vecZ;
-
-		//TODO:
-		// calculate the next PRISM (maybe with help of some neighbor-datastructure?
-
-	}
-
-
-	return gain;
-}
-
-__global__ void setupKernel ( curandState * state, unsigned long seed ){
-	int id = threadIdx.x + blockDim.x*blockIdx.x;
-	curand_init ( seed, id, 0, &state[id] );
-	// OPTIMIZE: Use MersenneTwister or even a better PRNG
-} 
-
-// does the raytracing for a single ray (randomly generated) and a single (given) Vertex
-__global__ void raytraceStep( curandState* globalState, vertexCu vertex, prismCu prisms[]) {
-	int id = threadIdx.x + blockDim.x*blockIdx.x;
-	curandState localState = globalState[id];
-
-	//OPTIMIZE: the Octree should/could produce a subset of the prism-array!
-
-
-	// this should give the same prism multiple times (so that every thread uses the same prism, which yields
-	// big benefits for the memory access (and caching!)
-	const prismCu startprism = selectPrism(id, prisms);	
-
-	rayCu ray = generateRayGpu(vertex.P,startprism, localState); //TODO:verify
-
-	float gain = propagate(ray,prisms,startprism);
-
-	//atomicAdd(&(vertex.P.w),gain);
-
-	globalState[id] = localState;
-}
-
-
-//----------------------------------------------------
-// Host Code
-//----------------------------------------------------
-int main(){
-
-	//Variable definitions
-	const unsigned maxRays = 1000000;
-	const unsigned maxTriangles = 10000;
-	const unsigned maxVertices = 5;
-	const unsigned length = ceil(sqrt(maxTriangles / 2));
-	const unsigned depth  = 10;
-	const unsigned maxPrisms = length * length * depth * 2;
-	unsigned ray_i, prism_i, vertex_i;
-	float runtimeGpu = 0.0;
-	float runtimeCpu = 0.0;
-	cudaEvent_t start, stop;
-	bool useCpu = false;
-	bool useGpu = true;
-	curandState* devStates;
-
-	// Generate testdata
-	std::vector<vertexCu> vertices;
-	std::vector<prismCu> prisms = generatePrisms(length, length, depth);
-	std::vector<rayCu> rays = generateRays(length, length, depth, maxRays);
-	std::vector<float> collisions(maxPrisms, 0);
-	cudaEventCreate(&start);
-	cudaEventCreate(&stop);
-
-	// CPU Raytracing
-	{
-		cudaEventRecord(start, 0);
-		if(useCpu){
-			for(ray_i = 0; ray_i < rays.size(); ++ray_i){
-				for(prism_i = 0; prism_i < prisms.size(); ++prism_i){
-					if(collide(prisms[prism_i], rays[ray_i])){
-						fprintf(stdout, "CPU: Ray %d hits on prism %d\n", ray_i, prism_i);
-						collisions[prism_i]++;
-					}
-
-				}
-			}
-
-			cudaEventRecord(stop, 0);
-			cudaEventSynchronize(stop);
-			cudaEventElapsedTime(&runtimeCpu, start, stop);
-		}
-	}
-
-	// GPU Raytracing
-	rayCu* hRays, *dRays;
-	prismCu* hPrisms, *dPrisms;
-	float4* hCollisions, *dCollisions;
-	int threads = 256;
-	int blocks = ceil(maxPrisms / threads);
-	if(useGpu){
-
-		//initialize memory
-		{
-			// Memory allocation on host
-			CUDA_CHECK_RETURN(cudaHostAlloc( (void**)&hPrisms, maxPrisms * sizeof(prismCu), cudaHostAllocDefault));
-			CUDA_CHECK_RETURN(cudaHostAlloc( (void**)&hRays, maxRays * sizeof(rayCu), cudaHostAllocDefault));
-			CUDA_CHECK_RETURN(cudaHostAlloc( (void**)&hCollisions, maxPrisms * sizeof(float4), cudaHostAllocDefault));
-
-			// Memory initialisation on host
-			for(ray_i = 0; ray_i < maxRays; ++ray_i){
-				hRays[ray_i] = rays[ray_i];
-			}
-			for(prism_i = 0; prism_i < maxPrisms; ++prism_i){
-				hPrisms[prism_i] = prisms[prism_i];
-			}
-
-
-			// Memory allocation on device
-			CUDA_CHECK_RETURN(cudaMalloc(&dRays, maxRays * sizeof(rayCu)));
-			CUDA_CHECK_RETURN(cudaMalloc(&dPrisms, maxPrisms * sizeof(prismCu)));
-			CUDA_CHECK_RETURN(cudaMalloc(&dCollisions, maxPrisms * sizeof(float4)));
-
-			// Copy data from host to device
-			cudaEventRecord(start, 0);
-			CUDA_CHECK_RETURN(cudaMemcpy(dRays, hRays, maxRays * sizeof(rayCu), cudaMemcpyHostToDevice));
-			CUDA_CHECK_RETURN(cudaMemcpy(dPrisms, hPrisms, maxPrisms * sizeof(prismCu), cudaMemcpyHostToDevice));
-			CUDA_CHECK_RETURN(cudaMemcpy(dCollisions, hCollisions, maxPrisms * sizeof(float4), cudaMemcpyHostToDevice));
-
-		}
-
-
-		// Generating Random Numbers
-		CUDA_CHECK_RETURN(cudaMalloc(&devStates, threads*blocks*sizeof( curandState )));
-		setupKernel<<< threads, blocks >>> ( devStates, time(NULL) );
-
-		// start the Kernels
-		for(vertex_i = 0; vertex_i < maxVertices; ++vertex_i){
-			raytraceStep<<< threads, blocks >>> ( devStates , vertices[vertex_i] , dPrisms);
-		}
-
-		// Copy data from device to host
-		CUDA_CHECK_RETURN(cudaMemcpy(hCollisions, dCollisions, maxPrisms * sizeof(float4), cudaMemcpyDeviceToHost));
-
-		// Free memory on device
-		cudaFree(devStates);
-
-		// Evaluate device data
-		{
-		cudaEventRecord(stop, 0);
-		cudaEventSynchronize(stop);
-		cudaEventElapsedTime(&runtimeGpu, start, stop);
-		
-		
-		for(prism_i = 0; prism_i < maxPrisms; ++prism_i){
-			if(hCollisions[prism_i].x > 0)
-				fprintf(stderr, "GPU: (%f, %f, %f, %f) collission on prism %d\n", hCollisions[prism_i].x, hCollisions[prism_i].y, hCollisions[prism_i].z, hCollisions[prism_i].w, prism_i);
-
-		}
-		for(prism_i = 0; prism_i < maxPrisms; ++prism_i){
-			if((hCollisions[prism_i].x != collisions[prism_i]) && useCpu && useGpu){
-				fprintf(stderr, "\033[31;1m[Error]\033[m CPU(%.0f) != GPU(%.0f) on prism %d\n",collisions[prism_i], hCollisions[prism_i].x, prism_i);
-			}
-		}
-		}
-	}
-
-	// print statistics
-	{
-	fprintf(stderr, "\n");
-	fprintf(stderr, "Prism       : %d\n", maxPrisms);
-	fprintf(stderr, "Triangles   : %d\n", maxPrisms * 8);
-	fprintf(stderr, "Rays        : %d\n", maxRays);
-	fprintf(stderr, "GPU Blocks  : %d\n", blocks);
-	fprintf(stderr, "GPU Threads : %d\n", threads);
-	fprintf(stderr, "Runtime_GPU : %f s\n", runtimeGpu / 1000.0);
-	fprintf(stderr, "Runtime_CPU : %f s\n", runtimeCpu / 1000.0);
-	fprintf(stderr, "\n");
-	}
-	// Cleanup
-	cudaFreeHost(hRays);
-	cudaFreeHost(hPrisms);
-	cudaFreeHost(hCollisions);
-
-
-	return 0;
-}
-
-//----------------------------------------------------
-// Auxillary function definition
-//----------------------------------------------------
-
-float4 toBarycentric(triangleCu t, pointCu p){
-	float x1,x2,x3, y1,y2,y3, x,y;
-	float4 b;
-
-	x1 = t.A.x;
-	x2 = t.B.x;
-	x3 = t.C.x;
-
-	y1 = t.A.y;
-	y2 = t.B.y;
-	y3 = t.C.y;
-
-	x = p.x;
-	y = p.y;
-
-	b.x = ((y2-y3)*(x-x3)+(x3-x2)*(y-y3)) / ((y2-y3)*(x1-x3)+(x3-x2)*(y1-y3));
-	b.y = ((y3-y1)*(x-x3)+(x1-x3)*(y-y3)) / ((y2-y3)*(x1-x3)+(x3-x2)*(y1-y3));
-	b.z = 1 - b.x - b.y;
-	b.w = 0;
-
-	// In case of division by 0 --> nan
-	if((fabs((b.x + b.y + b.z) - 1)) != (fabs((b.x + b.y + b.z) - 1)))
-		b.z = 2;
-	return b;
-}
-
-/**
-  @brief Detects collisions of triangle and point with
-  precondition, that the point is on the same 
-  plane as the point.
- **/
-bool collide(triangleCu t, pointCu p){
-	float4 b = toBarycentric(t, p);
-	return (b.x > 0) && (b.x < 1) && (b.y > 0) && (b.y < 1) && (b.z > 0) && (b.z < 1) && (b.z == b.z);
-}
-
-
-/**
-  @brief Detects collisions of a triangle and a ray without
-  a precondition.
- **/
-bool collide(triangleCu t, rayCu r){
-	planeCu pl;
-	float b1, b2, b3, c1, c2, c3;
-
-	b1 = t.B.x;
-	b2 = t.B.y;
-	b3 = t.B.z;
-
-	c1 = t.C.x;
-	c2 = t.C.y;
-	c3 = t.C.z;
-
-	pl.P = t.A;
-	pl.normal.x = (b2*c3 - b3*c2);
-	pl.normal.y = (b3*c1 - b1*c3);
-	pl.normal.z = (b1*c2 - b2*c1);
-
-	return collide(t, intersection(pl, r));
-}
-
-bool collide(prismCu pr, rayCu r){
-	bool hasCollide;
-	pointCu A1 = pr.t1.A;
-	pointCu B1 = pr.t1.B;
-	pointCu C1 = pr.t1.C;
-	pointCu A2 = {pr.t1.A.x, pr.t1.A.y, pr.t1.A.w, 1};
-	pointCu B2 = {pr.t1.B.x, pr.t1.B.y, pr.t1.B.w, 1};
-	pointCu C2 = {pr.t1.C.x, pr.t1.C.y, pr.t1.C.w, 1};
-
-	triangleCu triangles[8] = {
-		pr.t1,
-		{A2, B2, C2},
-		{A1, B1, A2},
-		{B1, B2, A2},
-		{B1, C1, C2},
-		{B1, B2, C2},
-		{A1, C1, C2},
-		{A1, A2, C2}};
-
-	hasCollide = 
-		collide(triangles[0], r)
-		|| collide(triangles[1], r)
-		|| collide(triangles[2], r) 
-		|| collide(triangles[3], r)
-		|| collide(triangles[4], r) 
-		|| collide(triangles[5], r) 
-		|| collide(triangles[6], r) 
-		|| collide(triangles[7], r);
-
-	return hasCollide;
-}
-
-/**
-  @brief Intersection calculates the intersection between a plane p
-  and a ray r. There is no detection for rays in the plane
-  or for parallel plane. 
-
-  It uses the normal of the plane to derive the coordinate form 
-  of the plane. With the help of a coordinate form it is very
-  easy to get the intersection point between a ray and a plane.
-
-  ray   g: y~ = x~ + t*p~
-  plane E: y~ = a~ + r*b~ + s*c~
-  d  = n1*(x1+t*p1) + n2*(x2+t*p2) + n3*(x3+t*p3)
-  d  = n~ * a~
- **/
-pointCu intersection(planeCu pl, rayCu r){
-	pointCu intersectionPoint = {0.0,0.0,0.0};
-
-	float t, d;
-
-	// vector coordinates
-	float n1, n2, n3, x1, x2, x3, p1, p2, p3, a1, a2, a3;
-
-	// just get the coordinates from the structs
-	n1 = pl.normal.x;
-	n2 = pl.normal.y;
-	n3 = pl.normal.z;
-
-	a1 = pl.P.x;
-	a2 = pl.P.y;
-	a3 = pl.P.z;
-
-	x1 = r.P.x;
-	x2 = r.P.y;
-	x3 = r.P.z;
-
-	p1 = r.direction.x;
-	p2 = r.direction.y;
-	p3 = r.direction.z;
-
-	// calculation of intersection
-	d = n1*a1 + n2*a2 + n3*a3;
-	t = (d - n1*x1 - n2*x2 - n3*x3) / (n1*p1 + n2*p2 + n3*p3);
-
-	intersectionPoint.x = x1 + t * p1;
-	intersectionPoint.y = x2 + t * p2;
-	intersectionPoint.z = x3 + t * p3;
-
-	return intersectionPoint;
-
-}
-
-float distance(point a, point b){
-	float d = sqrt(pow((b.x - a.x), 2) + pow((b.y - a.y),2) + pow((b.z - a.z),2));
-	return fabs(d);
-}
-
-std::vector<triangleCu> generateTriangles(int height, int weight, float level){
-	int h,w;
-	std::vector<triangleCu> triangles;
-	for(h = 0; h < height; ++h){
-		for(w = 0; w < weight; ++w){
-			triangleCu t1 = {
-				{float(h), float(w), level, 1},
-				{float(h), float(w+1), level, 1},
-				{float(h+1), float(w), level, 1}};
-			triangleCu t2 = {
-				{float(h), float(w+1), level, 1},
-				{float(h+1), float(w+1), level, 1},
-				{float(h+1), float(w), level, 1}};
-			triangles.push_back(t1);
-			triangles.push_back(t2);
-
-		}
-
-	}
-
-	return triangles;
-}
-
-std::vector<prismCu> generatePrisms(int height, int weight, float level){
-	int h,w,l;
-	std::vector<prismCu> prisms;
-	for(l = 0; l < level; ++l){
-		for(h = 0; h < height; ++h){
-			for(w = 0; w < weight; ++w){
-				triangleCu a1 = {
-					{float(h), float(w), l, l+1},
-					{float(h), float(w+1), l, l+1},
-					{float(h+1), float(w), l, l+1}};
-				triangleCu b1 = {
-					{float(h), float(w+1), l, 1+1},
-					{float(h+1), float(w+1), l, 1+1},
-					{float(h+1), float(w), l, 1+1}};
-
-				prismCu pr1 = {a1};
-				prismCu pr2 = {b1};
-
-				prisms.push_back(pr1);
-				prisms.push_back(pr2);
-
-			}
-
-		}
-
-	}
-
-	return prisms;
-}
-
-rayCu generateRay(const int heigth, const int width, const int level){
-	float randHeigth = float(rand() % heigth) + (rand() / (float) RAND_MAX);
-	float randWidth  = float(rand() % width ) + (rand() / (float) RAND_MAX);
-	float rand_level  = float(rand() % level ) + (rand() / (float) RAND_MAX);
-
-	float dirX = (rand() / (float) RAND_MAX);
-	float dirY = (rand() / (float) RAND_MAX);
-	float dirZ = (rand() / (float) RAND_MAX);
-
-	rayCu r = {
-		{randHeigth, randWidth, rand_level, 1},
-		{dirX, dirY, dirZ, 0}};
-	return r;
-}
-
-
-std::vector<rayCu> generateRays(const int height, const int width, const int level, const unsigned maxRays){
-	std::vector<rayCu> rays;
-	unsigned ray_i;
-	for(ray_i = 0; ray_i < maxRays; ++ray_i){
-		rayCu ray = generateRay(height, width, level);
-		rays.push_back(ray);
-	}
-	return rays;
-}
-
-void printPoint(point p){
-	fprintf(stdout, "Point\n");
-	fprintf(stdout, "x: %f\n", p.x);
-	fprintf(stdout, "y: %f\n", p.y);
-	fprintf(stdout, "z: %f\n", p.z);
-
-}
-=======
 // User header files
 #include "geometry.h"
 #include "datatypes.h"
@@ -711,4 +93,4 @@
 
   return 0;
 }
->>>>>>> 12d6e1a2
+
