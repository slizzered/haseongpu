--- conflicted
+++ resolved
@@ -184,9 +184,7 @@
   fprintf(stderr, "\n");
 
   // Write experiment data
-<<<<<<< HEAD
   std::vector<unsigned> *mockupN_rays = new std::vector<unsigned>(sigmaE->size(),1);
-
   writeMatlabOutput(
 		  phiAse,
 		  mockupN_rays,
@@ -194,22 +192,9 @@
 		  sigmaE->size(),
 		  hMesh.numberOfSamples);
 
-  //writeToVtk(&hMesh, dndtAse, "octrace");
-  compareVtk(dndtAse, compareLocation, hMesh.numberOfSamples);
-  //writeToVtk(&hMesh, dndtAse, "octrace_compare");
-
-=======
-  // std::vector<unsigned> mockupN_rays(sigmaE->size(),1);
-  // writeMatlabOutput(
-  //     phiAse,
-  //     &mockupN_rays,
-  //     expectation,
-  //     sigmaE->size(),
-  //     hMesh.numberOfSamples);
   if(writeVtk) writeToVtk(&hMesh, dndtAse, "octrace");
   if(compareLocation!="")compareVtk(dndtAse, compareLocation, hMesh.numberOfSamples);
   if(writeVtk) writeToVtk(&hMesh, dndtAse, "octrace_compare");
->>>>>>> 52113731
 
   // Free memory
   delete devices;
