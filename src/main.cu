// Libraries
#include "stdio.h"
#include "stdlib.h"
#include "math.h"
#include "vector_types.h"
#include "assert.h"
#include "string.h"
#include <vector>
#include "curand_kernel.h"


// User header files
#include "datatypes.h"
#include "geometry.h"
#include "datatypes.h"
#include "generate_testdata.h"
#include "print.h"
#include "geometry_gpu.h"
#include "ase_bruteforce_kernel.h"
#include "ase_bruteforce_cpu.h"
#include "testdata_transposed.h"
#include "naive_ray_propagation.h"
#include "buildgrid.h"

int main(int argc, char **argv){
  const unsigned rays_per_sample = pow(2,18);
  const int threads = 256;
  char runmode[20];
  float runtime = 0.0;
  
  // Parse Commandline
  if(argc <= 1){
    fprintf(stderr, "C No commandline arguments found\n");
    fprintf(stderr, "C Usage    : ./octrace --mode=[runmode]\n");
<<<<<<< HEAD
    fprintf(stderr, "C Runmodes : bruteforce_gpu\n");
    fprintf(stderr, "             naive_ray_propagation\n");
=======
    fprintf(stderr, "C Runmodes : bruteforce_cpu\n");
    fprintf(stderr, "             bruteforce_gpu\n");
    fprintf(stderr, "             naive_ray_propagation <totalNumberOfRays>\n");
>>>>>>> bb2354bb
    return 0;
  }
  
  // Generate testdata
  fprintf(stderr, "C Generate Testdata\n");
  std::vector<PrismCu>  *prisms = generatePrismsFromTestdata(host_mesh_z, host_p_in, host_size_p, host_t_in, host_size_t, host_mesh_z);
  std::vector<PointCu> *samples = generateSamplesFromTestdata(host_mesh_z, host_p_in, host_size_p);
  std::vector<double>    *betas = generateBetasFromTestdata(host_beta_v, host_mesh_z * host_size_t);
  std::vector<double>      *ase = new std::vector<double>(samples->size(), 0);
  const unsigned rays_total = rays_per_sample * samples->size();

  // Run 
  unsigned i;
  for(i=1; i < argc; ++i){
    if(strncmp(argv[i], "--mode=", 6) == 0){
      if(strstr(argv[i], "bruteforce_gpu") != 0){
  	runtime = runAseBruteforceGpu(samples, prisms, rays_per_sample, betas, ase, threads);
	strcpy(runmode, "Bruteforce GPU");

      }
      else if(strstr(argv[i], "naive_ray_propagation") != 0){
	runtime = runNaiveRayPropagation(argv[i+1],ase);
	strcpy(runmode, "Naive Ray Propagation GPU");
	  }
	  else{
	fprintf(stderr, "C Runmode is not known\n");
	return 0;

      }

    }

  }

  // Print Solution
  unsigned sample_i;
  fprintf(stderr, "C Solutions\n");
  for(sample_i = 0; sample_i < ase->size(); ++sample_i){
    fprintf(stderr, "C ASE PHI of sample %d: %.80f\n", sample_i, ase->at(sample_i));

  }

  // Print statistics
  unsigned blocksPerSample = rays_per_sample / threads;
  unsigned blocks = blocksPerSample * samples->size();
  fprintf(stderr, "\n");
  fprintf(stderr, "C Statistics\n");
  fprintf(stderr, "C Prism             : %d\n", (int) prisms->size());
  fprintf(stderr, "C Triangles         : %d\n", (int) prisms->size() * 8);
  fprintf(stderr, "C Samples           : %d\n", (int) samples->size());
  fprintf(stderr, "C Rays/Sample       : %d\n", rays_per_sample);
  fprintf(stderr, "C GPU Blocks        : %d\n", blocks);
  fprintf(stderr, "C GPU Threads       : %d\n", threads);
  fprintf(stderr, "C GPU Blocks/Sample : %d\n", blocksPerSample);
  fprintf(stderr, "C Runmode           : %s \n", runmode);
  fprintf(stderr, "C Runtime           : %f s\n", runtime / 1000.0);
  fprintf(stderr, "\n");

  return 0;
}

<|MERGE_RESOLUTION|>--- conflicted
+++ resolved
@@ -32,14 +32,8 @@
   if(argc <= 1){
     fprintf(stderr, "C No commandline arguments found\n");
     fprintf(stderr, "C Usage    : ./octrace --mode=[runmode]\n");
-<<<<<<< HEAD
     fprintf(stderr, "C Runmodes : bruteforce_gpu\n");
     fprintf(stderr, "             naive_ray_propagation\n");
-=======
-    fprintf(stderr, "C Runmodes : bruteforce_cpu\n");
-    fprintf(stderr, "             bruteforce_gpu\n");
-    fprintf(stderr, "             naive_ray_propagation <totalNumberOfRays>\n");
->>>>>>> bb2354bb
     return 0;
   }
   
