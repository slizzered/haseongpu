// Libraries
#include <stdio.h> /* fprintf, memcpy, strstr, strcmp */
#include <assert.h> /* assert */
#include <string> /* string */
#include <vector> /* vector */
#include <stdlib.h> /* atoi */
#include <pthread.h> /* pthread_t, pthread_join */
#include <algorithm> /* max_element */
#include <numeric> /* accumulate*/

// User header files
#include <calc_phi_ase.h>
#include <calc_phi_ase_threaded.h>
#include <calc_phi_ase_mpi.h>
#include <parser.h>
#include <write_to_vtk.h>
#include <write_matlab_output.h>
#include <for_loops_clad.h>
#include <cudachecks.h>
#include <mesh.h>
#include <test_environment.h>

#include <logging.h>
#include <ray_histogram.h>

#define MIN_COMPUTE_CAPABILITY_MAJOR 2
#define MIN_COMPUTE_CAPABILITY_MINOR 0
unsigned verbosity = V_ERROR | V_INFO | V_WARNING; // extern through logging.h


/** 
 * @brief Queries for devices on the running mashine and collects
 *        them on the devices array. Set the first device in this 
 *        array as computaion-device. On Errors the programm will
 *        be stoped by exit(). Otherwise you can set the device by command
 *        line parameter --device=
 * 
 * @param verbose > 0 prints debug output
 * 
 * @return vector of possible devices
 */
std::vector<unsigned> getCorrectDevice(unsigned maxGpus){
  cudaDeviceProp prop;
  int minMajor = MIN_COMPUTE_CAPABILITY_MAJOR;
  int minMinor = MIN_COMPUTE_CAPABILITY_MINOR;
  int count;
  std::vector<unsigned> devices;

  // Get number of devices
  CUDA_CHECK_RETURN( cudaGetDeviceCount(&count));

  // Check devices for compute capability and if device is busy
  unsigned devicesAllocated = 0;
  for(int i=0; i < count; ++i){
    CUDA_CHECK_RETURN( cudaGetDeviceProperties(&prop, i) );
    if( (prop.major > minMajor) || (prop.major == minMajor && prop.minor >= minMinor) ){
      cudaSetDevice(i);
      int* occupy; //TODO: occupy gets allocated, but never cudaFree'd -> small memory leak!
      if(cudaMalloc((void**) &occupy, sizeof(int)) == cudaSuccess){
        devices.push_back(i);
        devicesAllocated++;
        if(devicesAllocated == maxGpus)
          break;

      }

    }

  }

  if(devices.size() == 0){
    dout(V_ERROR) << "None of the free CUDA-capable devices is sufficient!" << std::endl;
    exit(1);
  }

  cudaSetDevice(devices.at(0));

  dout(V_INFO) << "Found " << int(devices.size()) << " available CUDA devices with Compute Capability >= " << minMajor << "." << minMinor << "):" << std::endl;
  for(unsigned i=0; i<devices.size(); ++i){
    CUDA_CHECK_RETURN( cudaGetDeviceProperties(&prop, devices[i]) );
    dout(V_INFO) << "[" << devices[i] << "] " << prop.name << " (Compute Capability " << prop.major << "." << prop.minor << ")" << std::endl;
  }

  return devices;

}

double calcDndtAse(const Mesh& mesh, const double sigmaA, const double sigmaE, const float phiAse, const unsigned sample_i){
  double gain_local = mesh.nTot * mesh.betaCells[sample_i] * (sigmaE + sigmaA) - double(mesh.nTot * sigmaA);
  return gain_local * phiAse / mesh.crystalFluorescence;
}


int main(int argc, char **argv){
  unsigned raysPerSample = 0;
  unsigned maxRaysPerSample = 0;
  unsigned maxRepetitions = 4;
  float maxMSE = 0;
  float  avgMSE = 0;
  unsigned highMSE = 0;
  std::string runmode("");
  std::string compareLocation("");
  float runtime = 0.0;
  bool writeVtk = false;
  bool useReflections = false;
  std::vector<unsigned> devices; // will be assigned in getCOrrectDevice();
  unsigned maxGpus = 0;
  RunMode mode = NONE;
  int minSampleRange = 0;
  int maxSampleRange = 0;
  time_t starttime   = time(0);
  unsigned usedGpus  = 0;

  std::string inputPath;
  std::string outputPath;
  verbosity = 31; //ALL //TODO: remove in final code

  // Wavelength data
  std::vector<double> sigmaA;
  std::vector<double> sigmaE;
  std::vector<float> mseThreshold;

  // Parse Commandline
  parseCommandLine(argc, argv, &raysPerSample, &maxRaysPerSample, &inputPath,
		   &writeVtk, &compareLocation, &mode, &useReflections, &maxGpus, &minSampleRange, &maxSampleRange, &maxRepetitions, &outputPath);

  // Set/Test device to run experiment with
  //TODO: this call takes a LOT of time (2-5s). Can this be avoided?
  //TODO: maybe move this to a place where GPUs are actually needed (for_loops_clad doesn't even need GPUs!)
  devices = getCorrectDevice(maxGpus);


  // sanity checks
  if(checkParameterValidity(argc, raysPerSample, &maxRaysPerSample, inputPath, devices.size(), mode, &maxGpus, minSampleRange, maxSampleRange, maxRepetitions, outputPath)) return 1;

  // Parse wavelengths from files
  if(fileToVector(inputPath + "sigma_a.txt", &sigmaA)) return 1;
  if(fileToVector(inputPath + "sigma_e.txt", &sigmaE)) return 1;
  if(fileToVector(inputPath + "mse_threshold.txt", &mseThreshold)) return 1;
  assert(sigmaA.size() == sigmaE.size());
  assert(mseThreshold.size() == sigmaE.size());


  // Parse experientdata and fill mesh
  Mesh hMesh;
  std::vector<Mesh> dMesh(maxGpus);

  // TODO: split into hMesh and dMesh parsing 
  // -> parse dMesh only where needed
  if(Mesh::parseMultiGPU(hMesh, dMesh, inputPath, devices, maxGpus)) return 1;

  // Solution vector
  std::vector<double> dndtAse(hMesh.numberOfSamples * sigmaE.size(), 0);
  std::vector<float>  phiAse(hMesh.numberOfSamples * sigmaE.size(), 0);
  std::vector<double> mse(hMesh.numberOfSamples * sigmaE.size(), 1000);
  std::vector<unsigned> totalRays(hMesh.numberOfSamples * sigmaE.size(), 0);

  // DEBUG
  // for(unsigned i = 0; i < hMesh.numberOfPrisms; ++i){
  //   dout(V_DEBUG) << i << " " << hMesh.betaValues[i] << std::endl;
  // }

  // Run Experiment
  std::vector<pthread_t> threadIds(maxGpus, 0);
  std::vector<float> runtimes(maxGpus, 0);
  switch(mode){
    case RAY_PROPAGATION_GPU:
      for(unsigned gpu_i = 0; gpu_i < maxGpus; ++gpu_i){
        const unsigned samplesPerNode = maxSampleRange-minSampleRange+1;
        const float samplePerGpu = samplesPerNode / (float) maxGpus;
        unsigned minSample_i = gpu_i * samplePerGpu;
        unsigned maxSample_i = min((float)samplesPerNode, (gpu_i + 1) * samplePerGpu);

        minSample_i += minSampleRange;
        maxSample_i += minSampleRange; 

        threadIds[gpu_i] = calcPhiAseThreaded( raysPerSample,
            maxRaysPerSample,
            maxRepetitions,
            dMesh.at(gpu_i),
            hMesh,
            sigmaA,
            sigmaE,
            mseThreshold,
            useReflections,
            phiAse, 
            mse, 
            totalRays,
            devices.at(gpu_i),
            minSample_i,
            maxSample_i,
            runtimes.at(gpu_i)
            );
      }
      joinAll(threadIds);
      usedGpus = maxGpus;
      for(std::vector<float>::iterator it = runtimes.begin(); it != runtimes.end(); ++it){
        runtime = max(*it, runtime);
      }
      cudaDeviceReset();      
      runmode="Ray Propagation GPU";
      break;

    case RAY_PROPAGATION_MPI:
      usedGpus = calcPhiAseMPI( raysPerSample,
          maxRaysPerSample,
          maxRepetitions,
          dMesh.at(0),
          hMesh,
          sigmaA,
          sigmaE,
          mseThreshold,
          useReflections,
          phiAse,
          mse,
          totalRays,
          devices.at(0),
          maxSampleRange
          );
      runmode = "RAY PROPAGATION MPI";
      break;

    case FOR_LOOPS: //Possibly deprecated!
      // TODO: make available for MPI?
      runtime = forLoopsClad( &dndtAse,
          raysPerSample,
          &hMesh,
          hMesh.betaCells,
          hMesh.nTot,
          sigmaA.at(0),
          sigmaE.at(0),
          hMesh.numberOfPoints,
          hMesh.numberOfTriangles,
          hMesh.numberOfLevels,
          hMesh.thickness,
          hMesh.crystalFluorescence);
      runmode = "For Loops";
      break;

    case TEST:
      testEnvironment(raysPerSample,
          maxRaysPerSample,
          dMesh.at(0),
          hMesh,
          sigmaA,
          sigmaE,
          mseThreshold.at(0),
          useReflections,
          dndtAse,
          phiAse,
          mse
          );
      cudaDeviceReset();
      runmode="Test Environment";
      break;
    default:
      exit(0);
  }


  if(verbosity & V_DEBUG){
    // Print Solutions
    for(unsigned wave_i = 0; wave_i < sigmaE.size(); ++wave_i){
      dout(V_DEBUG) << "\n\nSolutions " <<  wave_i << std::endl;
      for(unsigned sample_i = 0; sample_i < hMesh.numberOfSamples; ++sample_i){
        int sampleOffset = sample_i + hMesh.numberOfSamples * wave_i;
        dndtAse.at(sampleOffset) = calcDndtAse(hMesh, sigmaA.at(wave_i), sigmaE.at(wave_i), phiAse.at(sampleOffset), sample_i);
        if(sample_i <=10)
          dout(V_DEBUG) << "Dndt ASE[" << sample_i << "]: " << dndtAse.at(sampleOffset) << " " << mse.at(sampleOffset) << std::endl;
      }
      for(unsigned sample_i = 0; sample_i < hMesh.numberOfSamples; ++sample_i){
        int sampleOffset = sample_i + hMesh.numberOfSamples * wave_i;
        dout(V_DEBUG) << "PHI ASE[" << sample_i << "]: " << phiAse.at(sampleOffset) << " " << mse.at(sampleOffset) <<std::endl;
        if(sample_i >= 10) break;
      }
    }
  }

  // Compare with vtk
  // if(compareLocation!="") {
  //   std::vector<double> compareAse = compareVtk(dndtAse, compareLocation, hMesh.numberOfSamples);

  // }


  // Write experiment data
  // output folder has to be the same as TMP_FOLDER in the calling MatLab script
  writeMatlabOutput(
      outputPath,
      phiAse,
      totalRays,
      mse,
      sigmaE.size(),
      hMesh.numberOfSamples,
      hMesh.numberOfLevels
      );


  // FOR OUTPUT
  if(writeVtk){
    std::vector<double> tmpPhiAse(phiAse.begin(), phiAse.end());
    std::vector<double> tmpTotalRays(totalRays.begin(), totalRays.end());

    writeToVtk(hMesh, dndtAse, outputPath + "vtk/dndt", raysPerSample, maxRaysPerSample, mseThreshold.at(0), useReflections, runtime);
    writeToVtk(hMesh, tmpPhiAse, outputPath + "vtk/phiase", raysPerSample, maxRaysPerSample, mseThreshold.at(0), useReflections, runtime);
    writeToVtk(hMesh, mse, outputPath + "vtk/mse", raysPerSample, maxRaysPerSample, mseThreshold.at(0), useReflections, runtime);
    writeToVtk(hMesh, tmpTotalRays, outputPath + "vtk/total_rays", raysPerSample, maxRaysPerSample, mseThreshold.at(0), useReflections, runtime);
  }

  if(verbosity & V_STAT){
    // Filter maxMSE
    for(std::vector<double>::iterator it = mse.begin(); it != mse.end(); ++it){
      maxMSE = max(maxMSE, *it);
      avgMSE += *it;
      if(*it > mseThreshold.at(0))
        highMSE++;
    }
    avgMSE /= mse.size();

    //Print statistics
    std::cout.imbue(std::locale(""));
    dout(V_STAT | V_NOLABEL) << std::endl;
    dout(V_STAT) << "=== Statistics ===" << std::endl;
    dout(V_STAT) << "Runmode           : " << runmode.c_str() << std::endl;
    dout(V_STAT) << "Prisms            : " << (int) hMesh.numberOfPrisms << std::endl;
    dout(V_STAT) << "Samples           : " << (int) dndtAse.size() << std::endl;
    dout(V_STAT) << "Wavelength        : " << (int) sigmaE.size() << std::endl;
    dout(V_STAT) << "RaysPerSample     : " << raysPerSample;
    if(maxRaysPerSample > raysPerSample) { dout(V_STAT | V_NOLABEL) << " - " << maxRaysPerSample << " (adaptive)"; }
    dout(V_STAT | V_NOLABEL) << std::endl;
    dout(V_STAT) << "sum(totalRays)    : " << std::accumulate(totalRays.begin(), totalRays.end(), 0.) << std::endl;
    dout(V_STAT) << "MSE threshold     : " << *(std::max_element(mseThreshold.begin(),mseThreshold.end())) << std::endl;
    dout(V_STAT) << "max. MSE          : " << maxMSE << std::endl;
    dout(V_STAT) << "avg. MSE          : " << avgMSE << std::endl;
    dout(V_STAT) << "too high MSE      : " << highMSE << std::endl;
    dout(V_STAT) << "Nr of GPUs        : " << usedGpus << std::endl;
    dout(V_STAT) << "Runtime           : " << difftime(time(0),starttime) << "s" << std::endl;
    dout(V_STAT) << std::endl;
    if(maxRaysPerSample > raysPerSample){
      dout(V_STAT) << "=== Sampling resolution as Histogram ===" << std::endl;
<<<<<<< HEAD
//      ray_histogram(totalRays,raysPerSample,maxRaysPerSample,highMSE);
=======
      ray_histogram(totalRays, raysPerSample, maxRaysPerSample, highMSE);
>>>>>>> 7b7e3614
    }
    dout(V_STAT) << std::endl;

  }
  return 0;

}<|MERGE_RESOLUTION|>--- conflicted
+++ resolved
@@ -338,11 +338,7 @@
     dout(V_STAT) << std::endl;
     if(maxRaysPerSample > raysPerSample){
       dout(V_STAT) << "=== Sampling resolution as Histogram ===" << std::endl;
-<<<<<<< HEAD
 //      ray_histogram(totalRays,raysPerSample,maxRaysPerSample,highMSE);
-=======
-      ray_histogram(totalRays, raysPerSample, maxRaysPerSample, highMSE);
->>>>>>> 7b7e3614
     }
     dout(V_STAT) << std::endl;
 
