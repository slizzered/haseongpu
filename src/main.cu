--- conflicted
+++ resolved
@@ -116,71 +116,29 @@
   std::vector<float> *phiAse = new std::vector<float>(hMesh.numberOfSamples * sigmaE->size(), 0);
   std::vector<double> *expectation = new std::vector<double>(hMesh.numberOfSamples * sigmaE->size(), 0);
 
-<<<<<<< HEAD
-  // Run Experiment
-  bool foundMode = false;
-  for(int i=1; i < argc; ++i){
-    if(strncmp(argv[i], "--mode=", 6) == 0){
-      if(strstr(argv[i], "ray_propagation_gpu") != 0 ){
-	// threads and blocks will be set in the following function (by reference)
-	CUDA_CHECK_RETURN(cudaSetDevice(devices[0]));
-	foundMode = true;
-	runtime = calcDndtAse(threads, 
-			      blocks, 
-			      raysPerSample,
-			      dMesh[0],
-			      hMesh,
-			      sigmaA,
-			      sigmaE,
-			      dndtAse,
-			      phiAse,
-			      expectation
-			      );
-	strcpy(runmode, "Ray Propagation New GPU");
-	break;
-      }
-      else if(strstr(argv[i], "for_loops") != 0){
-	// threads and blocks will be set in the following function (by reference)
-	foundMode = true;
-	runtime = forLoopsClad(
-			dndtAse,
-			raysPerSample,
-			&hMesh,
-			hMesh.betaCells,
-			hMesh.nTot,
-			sigmaA->at(0),
-			sigmaE->at(0),
-			hMesh.numberOfPoints,
-			hMesh.numberOfTriangles,
-			hMesh.numberOfLevels,
-			hMesh.thickness,
-			hMesh.crystalFluorescence);
-	strcpy(runmode, "For Loops");
-	break;
-      }
-=======
   CUDA_CHECK_RETURN( cudaSetDevice(devices[device]));
->>>>>>> 21130319
 
   // Run Experiment
   switch(mode){
     case 0:
       // threads and blocks will be set in the following function (by reference)
       runtime = calcDndtAse(threads, 
-          blocks, 
-          raysPerSample,
-          dMesh[device],
-          hMesh,
-          sigmaA,
-          sigmaE,
-          ase
+			    blocks, 
+			    raysPerSample,
+			    dMesh[device],
+			    hMesh,
+			    sigmaA,
+			    sigmaE,
+			    dndtAse,
+			    phiAse,
+			    expectation
           );
       runmode="Ray Propagation New GPU";
       break;
     case 1:
       // threads and blocks will be set in the following function (by reference)
       runtime = forLoopsClad(
-          ase,
+          dndtAse,
           raysPerSample,
           &hMesh,
           hMesh.betaCells,
@@ -201,7 +159,7 @@
     fprintf(stderr, "\n\nC Solutions %d\n", wave_i);
     for(unsigned sample_i = 0; sample_i < dndtAse->size(); ++sample_i){
       int sampleOffset = sample_i + hMesh.numberOfSamples * wave_i;
-      fprintf(stderr, "C ASE PHI of sample %d: %.80f %.10f\n", sample_i, dndtAse->at(sampleOffset), expectation->at(sampleOffset));
+      fprintf(stderr, "C Dndt ASE[%d]: %.80f %.10f\n", sample_i, dndtAse->at(sampleOffset), expectation->at(sampleOffset));
       if(silent){
         if(sample_i >= 10) break;
       }
@@ -212,7 +170,7 @@
   fprintf(stderr, "\n");
   fprintf(stderr, "C Statistics\n");
   fprintf(stderr, "C Prism             : %d\n", (int) hMesh.numberOfPrisms);
-  fprintf(stderr, "C Samples           : %d\n", (int) phiAse->size());
+  fprintf(stderr, "C Samples           : %d\n", (int) dndtAse->size());
   fprintf(stderr, "C Rays/Sample       : %d\n", raysPerSample);
   fprintf(stderr, "C Rays Total        : %zu\n", raysPerSample * dndtAse->size());
   fprintf(stderr, "C GPU Blocks        : %d\n", blocks);
