--- conflicted
+++ resolved
@@ -115,43 +115,9 @@
   std::vector<double> *dndtAse = new std::vector<double>(hMesh.numberOfSamples * sigmaE->size(), 0);
   std::vector<float> *phiAse = new std::vector<float>(hMesh.numberOfSamples * sigmaE->size(), 0);
   std::vector<double> *expectation = new std::vector<double>(hMesh.numberOfSamples * sigmaE->size(), 0);
-
-  CUDA_CHECK_RETURN( cudaSetDevice(devices[device]));
-
+CUDA_CHECK_RETURN( cudaSetDevice(devices[device])); 
   // Run Experiment
   switch(mode){
-<<<<<<< HEAD
-  case 0:
-    // threads and blocks will be set in the following function (by reference)
-    runtime = calcDndtAse(threads,
-        blocks,
-        raysPerSample,
-        dMesh[device],
-        hMesh,
-        sigmaA,
-        sigmaE,
-        ase
-    );
-    runmode="Ray Propagation New GPU";
-    break;
-  case 1:
-    // threads and blocks will be set in the following function (by reference)
-    runtime = forLoopsClad(
-        ase,
-        raysPerSample,
-        &hMesh,
-        hMesh.betaCells,
-        hMesh.nTot,
-        sigmaA->at(0),
-        sigmaE->at(0),
-        hMesh.numberOfPoints,
-        hMesh.numberOfTriangles,
-        hMesh.numberOfLevels,
-        hMesh.thickness,
-        hMesh.crystalFluorescence);
-    runmode = "For Loops";
-    break;
-=======
     case 0:
       // threads and blocks will be set in the following function (by reference)
       runtime = calcDndtAse(threads, 
@@ -184,7 +150,6 @@
           hMesh.crystalFluorescence);
       runmode = "For Loops";
       break;
->>>>>>> 3f5ecd3d
   }
 
   // Print Solution
@@ -214,24 +179,17 @@
   fprintf(stderr, "\n");
 
   // Write experiment data
-<<<<<<< HEAD
-  writeToVtk(&hMesh, ase, std::string("octrace") + std::string(".vtk"));
-  compareVtk(ase, compareLocation, hMesh.numberOfSamples);
-  writeToVtk(&hMesh, ase, "octrace_compare.vtk");
-
-  writeMatlabOutput(
-      ase,
-      std::vector<unsigned>(sigmaE->size(),1),
-      std::vector<float>(sigmaE->size()*hMesh.numberOfSamples,-1),
-      sigmaE->size(),
-      hMesh.numberOfSamples
-  );
-=======
+
   writeToVtk(&hMesh, dndtAse, "octrace");
   compareVtk(dndtAse, compareLocation, hMesh.numberOfSamples);
   writeToVtk(&hMesh, dndtAse, "octrace_compare");
-  writeDndtAse(phiAse);
->>>>>>> 3f5ecd3d
+
+  writeMatlabOutput(
+      phiAse,
+      std::vector<unsigned>(sigmaE->size(),1),
+      expectation,
+      sigmaE->size(),
+      hMesh.numberOfSamples);
 
   // Free memory
   delete devices;
