--- conflicted
+++ resolved
@@ -89,11 +89,7 @@
     //time_t progressStartTime = time(0);
     //calculation for each sample point
     for(unsigned sample_i = minSample_i; sample_i < maxSample_i; ++sample_i){
-<<<<<<< HEAD
-      //float mseRunZero = 0.0;
-=======
-
->>>>>>> e155c1e3
+
       // MSE BUG TEST
       //for(unsigned sample_i = 71; sample_i < 72; ++sample_i){
       //dout(V_DEBUG) << "SAMPLE " << sample_i << std::endl;
@@ -101,10 +97,6 @@
       hRaysPerSample = hRaysPerSampleSave;
 
       unsigned hRaysPerSampleDump = 0; while(true){
-<<<<<<< HEAD
-	//unsigned run = 0;
-=======
->>>>>>> e155c1e3
 	hRaysPerSampleDump = importanceSampling(
 						sample_i, reflectionSlices, dMesh, hRaysPerSample, hSigmaA[wave_i], hSigmaE[wave_i],
 						raw_pointer_cast(&dImportance[0]), 
