#include <stdio.h>
#include <stdlib.h>
#include <math.h>
#include <assert.h>
#include <vector>
#include <curand_kernel.h>
#include <curand_mtgp32_host.h>
#include <cuda_runtime_api.h>
#include <thrust/device_vector.h>
#include <thrust/host_vector.h>
#include <write_to_vtk.h>
#include <calc_phi_ase.h>
#include <map_rays_to_prisms.h>
#include <cudachecks.h>
#include <importance_sampling.h>
#include <calc_sample_phi_ase.h>
#include <mesh.h>
#include <progressbar.h> /*progressBar */
#include <logging.h>
#include <types.h>

#define SEED 4321
#define BEST_MSE 0
#define BEST_ASE 1
#define BEST_RAYNUMBER 2
#define RAY_STEPS 10

double calcMSE(const double phiAse, const double phiAseSquare, const unsigned raysPerSample){
  double a = phiAseSquare / raysPerSample;
  double b = (phiAse / raysPerSample) * (phiAse / raysPerSample);

  return sqrt(abs((a - b) / raysPerSample));
}

std::vector<int> generateRaysPerSampleList(int minRaysPerSample, int maxRaysPerSample, int steps){
  std::vector<int> raysPerSample;

  raysPerSample.push_back(minRaysPerSample);
  if(minRaysPerSample == maxRaysPerSample)
    return raysPerSample;

  int range = maxRaysPerSample - minRaysPerSample;
  int step_wide = range / steps;

  for(int i = 0; i < steps - 1; ++i){
    minRaysPerSample += step_wide;
    raysPerSample.push_back(minRaysPerSample);

  }
  raysPerSample.push_back(maxRaysPerSample);
  
  return raysPerSample;

}

float calcPhiAse (const unsigned hMinRaysPerSample,
		  const unsigned maxRaysPerSample,
		  const unsigned maxRepetitions,
		  const Mesh& dMesh,
		  const Mesh& hMesh,
		  const std::vector<double>& hSigmaA,
		  const std::vector<double>& hSigmaE,
		  const std::vector<float>& mseThreshold,
		  const bool useReflections,
		  std::vector<float> &phiAse,
		  std::vector<double> &mse,
		  std::vector<unsigned> &totalRays,
		  const unsigned gpu_i,
		  const unsigned minSample_i,
		  const unsigned maxSample_i,
		  float &runtime){

  // Optimization to use more L1 cache
  cudaDeviceSetCacheConfig(cudaFuncCachePreferL1);
  cudaSetDevice(gpu_i);

  using thrust::device_vector;
  using thrust::raw_pointer_cast;

  // variable Definitions CPU
  time_t starttime                = time(0);
  unsigned maxReflections         = useReflections ? hMesh.getMaxReflections() : 0;
  unsigned reflectionSlices       = 1 + (2 * maxReflections);
  unsigned numberOfWavelengths    = hSigmaE.size();
  // In some cases distributeRandomly has to be true !
  // Otherwise bad or no ray distribution possible.
  bool distributeRandomly         = true;
  dim3 blockDim(128);             //can't be more than 256 due to restrictions from the Mersenne Twister
  dim3 gridDim(200);              //can't be more than 200 due to restrictions from the Mersenne Twister

  // Divide RaysPerSample range into steps
  std::vector<int>  raysPerSampleList = generateRaysPerSampleList(hMinRaysPerSample, maxRaysPerSample, RAY_STEPS);
  std::vector<int>::iterator raysPerSampleIter = raysPerSampleList.begin();

  for(;raysPerSampleIter != raysPerSampleList.end(); raysPerSampleIter++){
    dout(V_DEBUG) << *raysPerSampleIter << std::endl;
  }
  raysPerSampleIter = raysPerSampleList.begin();

  // Memory allocation/init and copy for device memory
  device_vector<unsigned> dNumberOfReflections(maxRaysPerSample, 0);
  device_vector<float>    dGainSum            (1, 0);
  device_vector<float>    dGainSumSquare      (1, 0);
  device_vector<unsigned> dLostRays           (1, 0);
  device_vector<unsigned> dRaysPerPrism       (hMesh.numberOfPrisms * reflectionSlices, 1);
  device_vector<unsigned> dPrefixSum          (hMesh.numberOfPrisms * reflectionSlices, 0);
  device_vector<double>   dImportance         (hMesh.numberOfPrisms * reflectionSlices, 0);
  device_vector<double>   dImportanceSave     (hMesh.numberOfPrisms * reflectionSlices, 0);
  device_vector<unsigned> dIndicesOfPrisms    (maxRaysPerSample,  0);

  // DEBUG
  // OUTPUT DATA
  // thrust::host_vector<unsigned> hNumberOfReflections(maxRaysPerSample,0);
  // thrust::host_vector<unsigned> hIndicesOfPrisms(maxRaysPerSample,0);
  //thrust::host_vector<unsigned> hRaysPerPrism(hMesh.numberOfPrisms * reflectionSlices, 0);
  //unsigned midRaysPerSample=0;

  // CUDA Mersenne twister (can not have more than 200 blocks!)
  curandStateMtgp32 *devMTGPStates;
  mtgp32_kernel_params *devKernelParams;
  CUDA_CALL(cudaMalloc((void **)&devMTGPStates, gridDim.x  * sizeof(curandStateMtgp32)));
  CUDA_CALL(cudaMalloc((void**)&devKernelParams, sizeof(mtgp32_kernel_params)));
  CURAND_CALL(curandMakeMTGP32Constants(mtgp32dc_params_fast_11213, devKernelParams));
  CURAND_CALL(curandMakeMTGP32KernelState(devMTGPStates, mtgp32dc_params_fast_11213, devKernelParams, gridDim.x, SEED + minSample_i));

  // Calculate Phi Ase for each wavelength
  for(unsigned wave_i = 0; wave_i < numberOfWavelengths; ++wave_i){

    // Calculation for each sample point
    for(unsigned sample_i = minSample_i; sample_i < maxSample_i; ++sample_i){
<<<<<<< HEAD
      std::vector<float> bestASE(3,10000);
      //unsigned sample_i = 1;{
=======

      // DEBUG
      // unsigned sample_i = 1;{

      std::vector<float> bestASE(1000,3);
>>>>>>> 7b7e3614
      unsigned sampleOffset  = sample_i + hMesh.numberOfSamples * wave_i;
      unsigned hRaysPerSampleDump = 0; 
      raysPerSampleIter = raysPerSampleList.begin();
      bool mseTooHigh=true;

      float hSumPhi = importanceSamplingPropagation(
          sample_i,
          reflectionSlices,
          dMesh,
          hMesh.numberOfPrisms,
          hSigmaA[wave_i],
          hSigmaE[wave_i],
          dImportanceSave);

      while(mseTooHigh){
        CURAND_CALL(curandMakeMTGP32KernelState(devMTGPStates, mtgp32dc_params_fast_11213, devKernelParams, gridDim.x, SEED + sample_i));
        unsigned run = 0;
        while(run < maxRepetitions && mseTooHigh){
          run++;
	  dLostRays[0] = 0;

          thrust::copy(dImportanceSave.begin(),dImportanceSave.end(),dImportance.begin());
          hRaysPerSampleDump = importanceSamplingDistribution(
              reflectionSlices,
              dMesh,
              hMesh.numberOfPrisms,
              *raysPerSampleIter,
              dImportance, 
              dRaysPerPrism,
              hSumPhi,
              distributeRandomly);

	  // DEBUG
          // if(dRaysPerPrism[6495] > 10000){
          //   dout(V_DEBUG) << "Too high raysPerprism " << dRaysPerPrism[6495] << " sample_i: " << sample_i <<std::endl;
          //   exit(0);
          // }

          // Prism scheduling for gpu threads
          mapRaysToPrisms(dIndicesOfPrisms, dNumberOfReflections, dRaysPerPrism, dPrefixSum, reflectionSlices, hRaysPerSampleDump, hMesh.numberOfPrisms);

          // DEBUG
          // if(sample_i == 0){
          //   thrust::copy(dNumberOfReflections.begin(),dNumberOfReflections.end(),hNumberOfReflections.begin());
          //   thrust::copy(dIndicesOfPrisms.begin(),dIndicesOfPrisms.end(),hIndicesOfPrisms.begin());
          // thrust::copy(dRaysPerPrism.begin(), dRaysPerPrism.end(), hRaysPerPrism.begin());
          //   midRaysPerSample=hMinRaysPerSample;
          // }

          // Start Kernel
          dGainSum[0]       = 0;
          dGainSumSquare[0] = 0;

          if(useReflections){
            calcSampleGainSum<<< gridDim, blockDim >>>( devMTGPStates,
                dMesh, 
                raw_pointer_cast(&dIndicesOfPrisms[0]), 
                wave_i, 
                raw_pointer_cast(&dNumberOfReflections[0]), 
                raw_pointer_cast(&dImportance[0]),
                hRaysPerSampleDump, 
                raw_pointer_cast(&dGainSum[0]), 
                raw_pointer_cast(&dGainSumSquare[0]),
                raw_pointer_cast(&dLostRays[0]),
                sample_i, 
                hSigmaA[wave_i], 
                hSigmaE[wave_i],
                raw_pointer_cast(&(device_vector<unsigned> (1,0))[0]));
          }
          else{
            calcSampleGainSumWithoutReflections<<< gridDim, blockDim >>>( devMTGPStates,
                dMesh, 
                raw_pointer_cast(&dIndicesOfPrisms[0]), 
                wave_i, 
                raw_pointer_cast(&dImportance[0]),
                hRaysPerSampleDump, 
                raw_pointer_cast(&dGainSum[0]), 
                raw_pointer_cast(&dGainSumSquare[0]),
                sample_i, 
                hSigmaA[wave_i], 
                hSigmaE[wave_i],
                raw_pointer_cast(&(device_vector<unsigned> (1,0))[0]));
          }

	  // Remove lost rays (reflections) from ray counter
	  hRaysPerSampleDump -= dLostRays[0];

          float mseTmp = calcMSE(dGainSum[0], dGainSumSquare[0], hRaysPerSampleDump);

          // DEBUG
          if(isnan(mseTmp)){
            dout(V_ERROR) << "mseTmp: " << mseTmp << " gainSum:" << dGainSum[0] << " gainSum²:" << dGainSumSquare[0] << " RaysPerSample:" << hRaysPerSampleDump <<std::endl;
          }

          assert(!isnan(dGainSum[0]));
          assert(!isnan(dGainSumSquare[0]));
          assert(!isnan(mseTmp));

	  // DEBUG
          //MSE TESTs
          // if(mseTmp > mse.at(sampleOffset)){
          //   // this happens in calcMSE
          //   double ca = dGainSumSquare[sampleOffset] / hRaysPerSampleDump;
          //   double cb = (dGainSum[sampleOffset] / hRaysPerSampleDump) * (dGainSum[sampleOffset] / hRaysPerSampleDump);

          //   dout(V_WARNING) << "MSE_BUG for sample " << sample_i << ": " << mseTmp << " > " << mse.at(sampleOffset) << std::endl;
          //   dout(V_DEBUG) << "Run: " << run << std::endl;
          //   dout(V_DEBUG) << "RaysPerSample: " << hRaysPerSample << std::endl;
          //   dout(V_DEBUG) << "RaysPerSampleDump: "<< hRaysPerSampleDump << std::endl;
          //   dout(V_DEBUG) << "phiAseSquare / raysPerSample = " << ca << std::endl; 
          //   dout(V_DEBUG) << "(phiAse / raysPerSample) * (phiAse / raysPerSample) = " << cb << std::endl; 
          //   dout(V_DEBUG) << "sqrt(abs((a - b) / raysPerSample)) = " << sqrt(abs((ca - cb) / hRaysPerSampleDump)) << std::endl; 
          //   dout(V_DEBUG) << std::endl;
          // }

          mse.at(sampleOffset) = mseTmp;
          if(mse.at(sampleOffset) < bestASE[BEST_MSE]){
            bestASE[BEST_MSE] = mse.at(sampleOffset);
            bestASE[BEST_ASE] = dGainSum[0];
            bestASE[BEST_RAYNUMBER] = hRaysPerSampleDump;
          }
          if(mse.at(sampleOffset) < mseThreshold.at(wave_i)) mseTooHigh = false;
        }

	// Increase rays per sample or break, when mseThreshold was not met
	++raysPerSampleIter;
	if(raysPerSampleIter == raysPerSampleList.end())
	  break;
	  
      }
      // Update progressbar
      fancyProgressBar(maxSample_i);

      // get phiASE
      //phiAse.at(sampleOffset) = dGainSum[0];
      //phiAse.at(sampleOffset)   /= hRaysPerSampleDump * 4.0f * M_PI;
      //totalRays.at(sampleOffset)  = hRaysPerSampleDump;

      phiAse.at(sampleOffset) = bestASE[BEST_ASE];
      phiAse.at(sampleOffset)   /= bestASE[BEST_RAYNUMBER] * 4.0f * M_PI;
      totalRays.at(sampleOffset)  = bestASE[BEST_RAYNUMBER];

    }
    
  }
  
  // DEBUG
  // JUST OUTPUT
  // std::vector<unsigned> reflectionsPerPrism(hMesh.numberOfPrisms, 0);
  // std::vector<unsigned> raysPerPrism(hMesh.numberOfPrisms, 0);

  // for(unsigned i=0; i < midRaysPerSample; ++i){
  //   unsigned index = hIndicesOfPrisms[i];
  //   reflectionsPerPrism[index] = max(reflectionsPerPrism[index], (hNumberOfReflections[i] + 1) / 2);
  // }

  // for(unsigned i=0; i < hMesh.numberOfPrisms; ++i){
  //   for(unsigned j=0; j < reflectionSlices; ++j){
  //     unsigned index = i + hMesh.numberOfPrisms * j;
  //     raysPerPrism[i] += hRaysPerPrism[index];
  //   }
  // }

  //writePrismToVtk(hMesh, reflectionsPerPrism, "octrace_0_reflections", hMinRaysPerSample, maxRaysPerSample, mseThreshold.at(0), useReflections, 0);
  //writePrismToVtk(hMesh, raysPerPrism, "octrace_0_rays", hMinRaysPerSample, maxRaysPerSample, mseThreshold.at(0), useReflections, 0);

  //dout(V_INFO | V_NOLABEL) << "\n" << std::endl;
  // Free Memory
  cudaFree(devMTGPStates);
  cudaFree(devKernelParams);


  runtime = difftime(time(0),starttime);
  return runtime;
}<|MERGE_RESOLUTION|>--- conflicted
+++ resolved
@@ -128,16 +128,11 @@
 
     // Calculation for each sample point
     for(unsigned sample_i = minSample_i; sample_i < maxSample_i; ++sample_i){
-<<<<<<< HEAD
-      std::vector<float> bestASE(3,10000);
-      //unsigned sample_i = 1;{
-=======
-
       // DEBUG
       // unsigned sample_i = 1;{
 
-      std::vector<float> bestASE(1000,3);
->>>>>>> 7b7e3614
+      std::vector<float> bestASE(3,10000);
+
       unsigned sampleOffset  = sample_i + hMesh.numberOfSamples * wave_i;
       unsigned hRaysPerSampleDump = 0; 
       raysPerSampleIter = raysPerSampleList.begin();
