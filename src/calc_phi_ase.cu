--- conflicted
+++ resolved
@@ -116,10 +116,6 @@
 
         CURAND_CALL(curandMakeMTGP32KernelState(devMTGPStates, mtgp32dc_params_fast_11213, devKernelParams, gridDim.x, SEED + sample_i));
         // Start Kernel
-<<<<<<< HEAD
-	CURAND_CALL(curandMakeMTGP32KernelState(devMTGPStates, mtgp32dc_params_fast_11213, devKernelParams, gridDim.x, SEED + sample_i));
-=======
->>>>>>> fc968ff5
         if(useReflections){
           calcSampleGainSum<<< gridDim, blockDim >>>( devMTGPStates,
               dMesh, 
@@ -148,25 +144,6 @@
               hSigmaE[wave_i] );
         }
 
-<<<<<<< HEAD
-	float mseTmp = calcExpectation(dPhiAse[sampleOffset], dPhiAseSquare[sampleOffset], hRaysPerSampleDump);
-
-	//MSE TESTs
-	// if(mseTmp > mse.at(sampleOffset)){
-	//   // this happens in calcExpectation
-	//   double ca = dPhiAseSquare[sampleOffset] / hRaysPerSampleDump;
-	//   double cb = (dPhiAse[sampleOffset] / hRaysPerSampleDump) * (dPhiAse[sampleOffset] / hRaysPerSampleDump);
-
-	//   dout(V_WARNING) << "MSE_BUG for sample " << sample_i << ": " << mseTmp << " > " << mse.at(sampleOffset) << std::endl;
-	//   dout(V_DEBUG) << "Run: " << run << std::endl;
-	//   dout(V_DEBUG) << "RaysPerSample: " << hRaysPerSample << std::endl;
-	//   dout(V_DEBUG) << "RaysPerSampleDump: "<< hRaysPerSampleDump << std::endl;
-	//   dout(V_DEBUG) << "phiAseSquare / raysPerSample = " << ca << std::endl; 
-	//   dout(V_DEBUG) << "(phiAse / raysPerSample) * (phiAse / raysPerSample) = " << cb << std::endl; 
-	//   dout(V_DEBUG) << "sqrt(abs((a - b) / raysPerSample)) = " << sqrt(abs((ca - cb) / hRaysPerSampleDump)) << std::endl; 
-	//   dout(V_DEBUG) << std::endl;
-	// }
-=======
         float mseTmp = calcMSE(dGainSum[sampleOffset], dGainSumSquare[sampleOffset], hRaysPerSampleDump);
 
         //MSE TESTs
@@ -184,23 +161,16 @@
         //   dout(V_DEBUG) << "sqrt(abs((a - b) / raysPerSample)) = " << sqrt(abs((ca - cb) / hRaysPerSampleDump)) << std::endl; 
         //   dout(V_DEBUG) << std::endl;
         // }
->>>>>>> fc968ff5
 
         mse.at(sampleOffset) = mseTmp;
 
         if(mse.at(sampleOffset) < mseThreshold.at(wave_i))        break;
-        if(hRaysPerSample * 100 > (unsigned long)maxRaysPerSample) break;
+        if(hRaysPerSample * 10 > (unsigned long)maxRaysPerSample) break;
 
         // If the threshold is still too high, increase the number of rays and reset the previously calculated value
-<<<<<<< HEAD
-        hRaysPerSample             *= 100;
-        dPhiAse[sampleOffset]       = 0;
-        dPhiAseSquare[sampleOffset] = 0;
-=======
         hRaysPerSample             *= 10;
         dGainSum[sampleOffset]       = 0;
         dGainSumSquare[sampleOffset] = 0;
->>>>>>> fc968ff5
 
       }
       // Update progressbar
