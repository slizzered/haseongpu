#include "propagate_ray.h"
#include <mesh.h>
#include <stdio.h>
#include <geometry.h>
#include <reflection.h> /* calcNextReflection */
#include <cuda_runtime_api.h>
#include <stdio.h> /* printf */
#include <assert.h> /* assert */

/**
 * @brief Checks a level-plane(currentLevel * thickness) for intersection with an ray (zPos, zVec).
 *        If the intersection-length is greater then length. 
 *        Than the intersection-length will be returned. 
 *        Otherwise 0 will be returned.
 *
 * @return intersection-length if intersection-length <= length
 * @return 0 if intersection-length > length
 *
 **/
__device__ double checkSurface(const int currentLevel, const double zPos, const double zVec, const double length, const double thickness){
  double denominator = zVec;
  if (denominator != 0.0){
    double nominator = currentLevel * thickness - zPos;
    double lengthTmp = nominator/denominator;
    if (lengthTmp <= length && lengthTmp > 0.0){
      return lengthTmp;
    }

  }
  return 0;
}

/**
 * @brief Checks an edges of the given triangle/prism for an intersection
 *        with ray and calculates the intersection-length. If the intersection-length
 *        is greater then length. Than the intersection-length will be
 *        returned. Otherwise 0 will be returned.
 *
 * @return intersection-length if intersection-length <= length
 * @return 0 if intersection-length > length
 **/
__device__ double checkEdge(const unsigned triangle, const int edge, const Ray ray, Mesh *mesh, const double length){
  NormalRay normal = mesh->getNormal(triangle, edge);
  double denominator = normal.dir.x * ray.dir.x + normal.dir.y * ray.dir.y;

  if (denominator != 0.0)
    {
      double nominator =	  
	normal.dir.x * normal.p.x
	+ normal.dir.y * normal.p.y
	- normal.dir.x * ray.p.x 
	- normal.dir.y * ray.p.y; 

      double lengthTmp = nominator/denominator;
      if(lengthTmp <= length && lengthTmp > 0.0){
	return lengthTmp;
      }

    }
  
  return 0;
}

/**
 * @brief Calculates the intersection-length for the propagated ray and
 *        the current triangle.
 *
 * @return edge number of the intesected edge (-1 for no intersection)
 *
 **/
__device__ int calcTriangleRayIntersection(double *length, const unsigned triangle,  const Ray ray, const unsigned level, const int forbiddenEdge, Mesh *mesh){
  int edge = -1;
  // Check 3 edges of triangle
  for(int edge_i = 0; edge_i < 3; ++edge_i){
    if(edge_i != forbiddenEdge){
      double lengthTmp = checkEdge(triangle, edge_i, ray, mesh, *length);
      if(lengthTmp){
	*length = lengthTmp;
	edge = edge_i;
      }
    }
  }
  
  // check the upper surface
  if (forbiddenEdge != 3){
    double lengthTmp = checkSurface(level + 1, ray.p.z, ray.dir.z, *length, mesh->thickness);
    if(lengthTmp){
      *length = lengthTmp;
      edge = 3;
    }
  }

  // check the lower surface
  if (forbiddenEdge != 4){
    double lengthTmp = checkSurface(level, ray.p.z, ray.dir.z, *length, mesh->thickness);
    if (lengthTmp){
      *length = lengthTmp;
      edge = 4;
    }
  }
  return edge;
}

/**
 * @brief This is simple vector calculation. The startpoint
 *        of ray will be moved by length.
 * 
 * @return ray is the ray with moved startpoint
 *
 **/
__device__ Ray calcNextRay(Ray ray, const double length){
  ray.p.x = ray.p.x + length * ray.dir.x;
  ray.p.y = ray.p.y + length * ray.dir.y;
  ray.p.z = ray.p.z + length * ray.dir.z;

  return ray;

}

/**
 * @brief Calculates the gain for the given prism(triangle and level) and 
 *        the intersection-length of the ray.
 *
 * @return gain
 *
 **/
__device__ double calcPrismGain(const unsigned triangle, const unsigned level, const double length, Mesh *mesh, const double sigmaA, const double sigmaE){
  if (mesh->getCellType(triangle) == mesh->cladNumber){
    return exp(-(mesh->cladAbsorption) * length);
  }
  else {
     return (double) exp(mesh->nTot * (mesh->getBetaValue(triangle, level) * ( sigmaE + sigmaA ) - sigmaA ) * length);
   }
 
}

/**
 * @brief Sets the next triangle, next forbiddenEdge 
 *        and next level depending on the cutted edge of 
 *        the current triangle and the propagated ray.
 *
 **/
__device__ void updateFromEdge(unsigned *triangle, int *forbiddenEdge, unsigned *level, Mesh *mesh, const int edge){
   switch(edge){
   case 0:
   case 1:
   case 2:
     // One of three edges
     *forbiddenEdge = mesh->getForbiddenEdge(*triangle, edge);
     *triangle = mesh->getNeighbor(*triangle, edge);
     break;

   case 3:
     // Upper surface
     *forbiddenEdge = 4;
     if(*level != mesh->numberOfLevels) (*level)++;
     break;

   case 4:
     // Lower surface
     *forbiddenEdge = 3;
     if(*level != 0) (*level)--;
     break;

  }

}

__device__ double propagateRay(Ray nextRay, unsigned *nextLevel, unsigned *nextTriangle, Mesh *mesh, 
			       const double sigmaA, const double sigmaE){
  double distanceTotal     = nextRay.length;
  double distanceRemaining = nextRay.length;
  double length  = 0;
  double gain    = 1;
  int nextForbiddenEdge = -1;
  int nextEdge          = -1;

  // Length to small, could be same points
  if(distanceTotal < SMALL)
     return 1;

  nextRay = normalizeRay(nextRay);
  while(fabs(distanceRemaining) > SMALL){
    assert(*nextLevel <= mesh->numberOfLevels);
    // Calc gain for triangle intersection
    length             = distanceRemaining;
    nextEdge           = calcTriangleRayIntersection(&length, *nextTriangle, nextRay, *nextLevel, nextForbiddenEdge, mesh);
    nextRay            = calcNextRay(nextRay, length);
    double gainTmp     = calcPrismGain(*nextTriangle, *nextLevel, length, mesh, sigmaA, sigmaE);
    gain              *= gainTmp;
    assert(length >= 0);

    distanceRemaining -= length;

    // Calc nextTriangle, nextForbiddenEdge and nextLevel
    if(nextEdge != -1){
      updateFromEdge(nextTriangle, &nextForbiddenEdge, nextLevel, mesh, nextEdge);
    }

  }

  return gain;
}


__device__ double propagateRayWithReflection(Point startPoint, 
					     Point endPoint, 
					     unsigned reflections, 
					     ReflectionPlane reflectionPlane, 
					     unsigned startLevel, 
					     unsigned startTriangle, 
					     Mesh *mesh, 
					     const double sigmaA, 
					     const double sigmaE){

<<<<<<< HEAD
  const float reflectivity = 0;
  const float totalReflectionAngle = 33.123676;
=======
>>>>>>> 34e22bbc
  double distanceTotal = 0;

  double gain = 1.0;

  for(unsigned reflection = 0; reflection < reflections; ++reflection){
    float reflectivity = mesh->getReflectivity(reflectionPlane, startTriangle);;
    float totalReflectionAngle = mesh->getReflectionAngle(reflectionPlane);

    if(!(totalReflectionAngle > 33)){
		printf("ReflectionAngle: %f (reflectionPlane: %d)\n",totalReflectionAngle,reflectionPlane);
	}
    assert(totalReflectionAngle < 34);
    assert(reflectivity == 0);
    Point reflectionPoint = {0,0,0};
    double reflectionAngle = 0;

    // Calc reflectionPoint and reflectionAngle
    calcNextReflection(startPoint, endPoint, (reflections - reflection), reflectionPlane, &reflectionPoint, &reflectionAngle, mesh);
    Ray reflectionRay   = generateRay(startPoint, reflectionPoint);
    distanceTotal += reflectionRay.length;
    gain  *= propagateRay(reflectionRay, &startLevel, &startTriangle, mesh, sigmaA, sigmaE);

    assert(reflectionAngle <= 90);
    assert(reflectionAngle >= 0 );

    if(reflectionAngle <= totalReflectionAngle) 
      gain             *= reflectivity;

    startPoint          = reflectionPoint;
<<<<<<< HEAD
    reflectionPlane     = reflectionPlane == TOP_REFLECTION ? BOTTOM_REFLECTION : TOP_REFLECTION;
    
    }
=======
    reflectionPlane     = (reflectionPlane * -1);

  }
>>>>>>> 34e22bbc

  Ray ray = generateRay(startPoint, endPoint);
  gain  *= propagateRay(ray, &startLevel, &startTriangle, mesh, sigmaA, sigmaE);
  distanceTotal += ray.length;
  
  
  return gain / (distanceTotal * distanceTotal);

}<|MERGE_RESOLUTION|>--- conflicted
+++ resolved
@@ -213,24 +213,12 @@
 					     const double sigmaA, 
 					     const double sigmaE){
 
-<<<<<<< HEAD
-  const float reflectivity = 0;
-  const float totalReflectionAngle = 33.123676;
-=======
->>>>>>> 34e22bbc
   double distanceTotal = 0;
-
   double gain = 1.0;
 
   for(unsigned reflection = 0; reflection < reflections; ++reflection){
     float reflectivity = mesh->getReflectivity(reflectionPlane, startTriangle);;
     float totalReflectionAngle = mesh->getReflectionAngle(reflectionPlane);
-
-    if(!(totalReflectionAngle > 33)){
-		printf("ReflectionAngle: %f (reflectionPlane: %d)\n",totalReflectionAngle,reflectionPlane);
-	}
-    assert(totalReflectionAngle < 34);
-    assert(reflectivity == 0);
     Point reflectionPoint = {0,0,0};
     double reflectionAngle = 0;
 
@@ -247,15 +235,9 @@
       gain             *= reflectivity;
 
     startPoint          = reflectionPoint;
-<<<<<<< HEAD
     reflectionPlane     = reflectionPlane == TOP_REFLECTION ? BOTTOM_REFLECTION : TOP_REFLECTION;
     
     }
-=======
-    reflectionPlane     = (reflectionPlane * -1);
-
-  }
->>>>>>> 34e22bbc
 
   Ray ray = generateRay(startPoint, endPoint);
   gain  *= propagateRay(ray, &startLevel, &startTriangle, mesh, sigmaA, sigmaE);
