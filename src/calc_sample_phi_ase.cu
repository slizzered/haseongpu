#include <curand_kernel.h> /* curand_uniform */
#include <mesh.h>
#include <geometry.h> /* generateRay */
#include <propagate_ray.h> /* propagateRay */


// ##############################################################
// # Reconstruction                                             #
// ##############################################################
__device__ Point calcRndStartPoint(Triangle triangle, unsigned level, double thickness, curandStateMtgp32* globalState){
  Point startPoint = {0,0,0};
  double u = curand_uniform(&globalState[blockIdx.x]);
  double v = curand_uniform(&globalState[blockIdx.x]);

  if((u+v)>1)
    {
      u = 1-u;
      v = 1-v;
    }
  double w = 1-u-v;

  // convert the random startpoint into coordinates
  startPoint.x = (triangle.A.x * u) + (triangle.B.x * v) + (triangle.C.x * w);
  startPoint.y = (triangle.A.y * u) + (triangle.B.y * v) + (triangle.C.y * w);
  startPoint.z = (level + curand_uniform(&globalState[blockIdx.x])) * thickness;

  return startPoint;
}


__global__ void calcSamplePhiAse(
		curandStateMtgp32* globalState,
		Point samplePoint,
		Mesh mesh, 
		unsigned* indicesOfPrisms, 
		double* importance,
		unsigned raysPerSample, 
		float *phiAse, 
		const unsigned sample_i,
		const double sigmaA, 
		const double sigmaE, 
		const double nTot) {

  int id = threadIdx.x + blockIdx.x * blockDim.x;
  Triangle *triangles = mesh.triangles;
  unsigned numberOfTriangles = mesh.numberOfTriangles;

  __shared__ double threadGain[256]; //MUST be the same as number of threads
  threadGain[threadIdx.x] = 0.;

  // One thread can compute multiple rays
  int rayNumber;
  unsigned i=0;
  // the current ray which we compute is based on the id and an offset (number of threads*blocks)
  while ((rayNumber = id + (blockDim.x*gridDim.x * i++)) < raysPerSample) {

  	  // Get triangle prism to start from
  	  int startPrism = indicesOfPrisms[rayNumber];
  	  int startLevel = startPrism/numberOfTriangles;
  	  int startTriangle_i = startPrism - (numberOfTriangles * startLevel);
  	  Triangle startTriangle = triangles[startTriangle_i];

  	  // Random startpoint generation
	  Point startPoint = calcRndStartPoint(startTriangle, startLevel, mesh.thickness, globalState);

	  // Ray generation
	  Ray ray = generateRay(startPoint, samplePoint);

  	  // // propagate the ray
	  double gain = propagateRay(ray, startLevel, startTriangle, sigmaA, sigmaE, nTot, mesh.thickness );

	  gain *= startTriangle.betaValues[startLevel];
	  gain *= importance[startPrism];
<<<<<<< HEAD

	  threadGain[threadIdx.x] += gain;
  }

  // reduce the shared memory to one element (CUDA by Example, Chapter 5.3)
  __syncthreads();
  
  i = blockDim.x/2;
  while(i != 0){
	  if(threadIdx.x < i){
		  threadGain[threadIdx.x] += threadGain[threadIdx.x + i];
	  }
	  __syncthreads();
	  i /= 2;
  }
  // thread 0 writes it to the global memory
  if(threadIdx.x == 0){
	  atomicAdd(&(phiAse[sample_i]), float(threadGain[threadIdx.x]));
  }
}
=======
	  atomicAdd(&phiAse[sample_i], float(gain));

  }

}

>>>>>>> 2738c886
<|MERGE_RESOLUTION|>--- conflicted
+++ resolved
@@ -71,7 +71,6 @@
 
 	  gain *= startTriangle.betaValues[startLevel];
 	  gain *= importance[startPrism];
-<<<<<<< HEAD
 
 	  threadGain[threadIdx.x] += gain;
   }
@@ -91,12 +90,4 @@
   if(threadIdx.x == 0){
 	  atomicAdd(&(phiAse[sample_i]), float(threadGain[threadIdx.x]));
   }
-}
-=======
-	  atomicAdd(&phiAse[sample_i], float(gain));
-
-  }
-
-}
-
->>>>>>> 2738c886
+}