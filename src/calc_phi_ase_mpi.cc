#include <calc_phi_ase_mpi.h>
#include <calc_phi_ase.h>
#include <mesh.h>
#include <vector>
#include <mpi.h>
#include <iostream>
#include <logging.h>
#include <progressbar.h>
#include <algorithm>

// Nodes
#define HEAD_NODE 0

// Tags
#define RESULT_TAG 1
#define SAMPLE_REQUEST_TAG 2
#define SAMPLE_SEND_TAG 3
#define RUNTIME_TAG 4

// MSG SIZES
#define RESULT_MSG_LENGTH 5
#define SAMPLE_MSG_LENGTH 2

void mpiHead(std::vector<float> &phiASE, 
	     std::vector<double> &mse,
	     std::vector<unsigned> &totalRays,
	     std::vector<float> &runtimes,
	     const Mesh& hMesh,
	     unsigned numberOfComputeNodes,
	     int sampleRange){
  MPI_Status status;
  float res[RESULT_MSG_LENGTH] = {0,0,0,0};
  int sample_i[SAMPLE_MSG_LENGTH] = {0,0};
  unsigned finished = 0;
  unsigned sampleOffset = 0;
  sample_i[1] = sampleRange;

  while(finished < numberOfComputeNodes){
    MPI_Recv(res, RESULT_MSG_LENGTH, MPI_FLOAT, MPI_ANY_SOURCE, MPI_ANY_TAG, MPI_COMM_WORLD, &status);

    switch(status.MPI_TAG){
    case RUNTIME_TAG:
      runtimes.push_back(res[0]);
      finished++;
      break;

    case RESULT_TAG:
      /**
       * res[0] : sample_i
       * res[1] : phiASE
       * res[2] : mse
       * res[3] : totalRays 
       **/
<<<<<<< HEAD
      sampleOffset = (unsigned)(res[0]);
      phiASE.at(sampleOffset)    = res[1];
      mse.at(sampleOffset)       = res[2];
      totalRays.at(sampleOffset) = (unsigned)res[3];
=======
      sampleOffset = (unsigned)(res[1] + hMesh.numberOfSamples * res[0]);
      phiASE.at(sampleOffset)    = res[2];
      mse.at(sampleOffset)       = res[3];
      totalRays.at(sampleOffset) = (unsigned)res[4];
      fancyProgressBar(hMesh.numberOfSamples);
>>>>>>> 2686bb64
      break;

    case SAMPLE_REQUEST_TAG:
      if(sample_i[0] == (int)hMesh.numberOfSamples){
	int abortMPI[2] = {-1,-1};
	MPI_Send(abortMPI, SAMPLE_MSG_LENGTH, MPI_INT, status.MPI_SOURCE, SAMPLE_SEND_TAG, MPI_COMM_WORLD);
      }
      else{
	MPI_Send(sample_i, SAMPLE_MSG_LENGTH, MPI_INT, status.MPI_SOURCE, SAMPLE_SEND_TAG, MPI_COMM_WORLD);
	sample_i[0] = std::min(sample_i[0] + sampleRange, (int)hMesh.numberOfSamples);
	sample_i[1] = std::min(sample_i[1] + sampleRange, (int)hMesh.numberOfSamples);
	
      }
      break;

    default:
      break;

    }

  }

}

/**
 * This MPI-node make phiASE computations.
 * It will request a sample point range from
 * MPI head node, and send their results back
 * sequentially.
 *
 **/
void mpiCompute(unsigned &hostRaysPerSample,
		const unsigned maxRaysPerSample,
		const unsigned maxRepetitions,
		const Mesh& dMesh,
		const Mesh& hMesh,
		const std::vector<double>& hSigmaA,
		const std::vector<double>& hSigmaE,
		const double mseThreshold,
		const bool useReflections,
		std::vector<float> &hPhiAse,
		std::vector<double> &mse,
		std::vector<unsigned> &totalRays,
		unsigned gpu_i,
		float &runtime){
  while(true){
    MPI_Status status;
    int sample_i[SAMPLE_MSG_LENGTH] = {0,0};
    float totalRuntime = 0;
    float res[RESULT_MSG_LENGTH] = {0,0,0,0}; 
    MPI_Send(sample_i, SAMPLE_MSG_LENGTH, MPI_INT, HEAD_NODE, SAMPLE_REQUEST_TAG, MPI_COMM_WORLD);
    MPI_Recv(sample_i, SAMPLE_MSG_LENGTH, MPI_INT, HEAD_NODE, SAMPLE_SEND_TAG, MPI_COMM_WORLD, &status);

    if(sample_i[0] == -1){
      res[0] = runtime;
      MPI_Send(res, RESULT_MSG_LENGTH, MPI_FLOAT, HEAD_NODE, RUNTIME_TAG, MPI_COMM_WORLD); 
      break;
    }
    else{
      calcPhiAse ( hostRaysPerSample,
		   maxRaysPerSample,
		   maxRepetitions,
		   dMesh,
		   hMesh,
		   hSigmaA,
		   hSigmaE,
		   mseThreshold,
		   useReflections,
		   hPhiAse,
		   mse,
		   totalRays,
		   gpu_i,
		   sample_i[0],
		   sample_i[1],
		   runtime);

	for(int j=sample_i[0]; j < sample_i[1]; ++j){
	  unsigned sampleOffset = (unsigned)(j);
	  res[0] = (float)j; 
	  res[1] = hPhiAse.at(sampleOffset);
	  res[2] = mse.at(sampleOffset);
	  res[3] = (float)totalRays.at(sampleOffset);
	  totalRuntime += runtime;
	  MPI_Send(res, RESULT_MSG_LENGTH, MPI_FLOAT, HEAD_NODE, RESULT_TAG, MPI_COMM_WORLD); 
	}


    }

  }

}

float calcPhiAseMPI ( unsigned &hRaysPerSample,
		      const unsigned maxRaysPerSample,
		      const unsigned maxRepetitions,
		      const Mesh& dMesh,
		      const Mesh& hMesh,
		      const std::vector<double>& hSigmaA,
		      const std::vector<double>& hSigmaE,
		      const double mseThreshold,
		      const bool useReflections,
		      std::vector<float> &hPhiAse,
		      std::vector<double> &mse,
		      std::vector<unsigned> &totalRays,
		      unsigned gpu_i){



  int mpiError = MPI_Init(NULL,NULL);
  if(mpiError != MPI_SUCCESS){
    dout(V_ERROR) << "Error starting MPI program." << std::endl;
    MPI_Abort(MPI_COMM_WORLD,mpiError);
    return 1;
  }

  int rank;
  int size;
  float runtime;
  MPI_Comm_size(MPI_COMM_WORLD, &size);
  MPI_Comm_rank(MPI_COMM_WORLD, &rank);
  std::vector<float> runtimes(size,0);

  switch(rank){
  case HEAD_NODE:
    mpiHead(hPhiAse, mse, totalRays, runtimes, hMesh, size-1, 1);
    cudaDeviceReset();   
    MPI_Finalize();
    break;

  default:
    // disable Information verbosity for other nodes than HEADNODE
    // (should have similar output anyway)
    verbosity &= ~V_PROGRESS;

    mpiCompute(hRaysPerSample,
	       maxRaysPerSample,
	       maxRepetitions,
	       dMesh,
	       hMesh,
	       hSigmaA,
	       hSigmaE,
	       mseThreshold,
	       useReflections,
	       hPhiAse,
	       mse,
	       totalRays,
	       gpu_i,
	       runtime);
    
    cudaDeviceReset();      
    MPI_Finalize();
    exit(0);
    break;
  };

  return size - 1;
}

<|MERGE_RESOLUTION|>--- conflicted
+++ resolved
@@ -51,18 +51,11 @@
        * res[2] : mse
        * res[3] : totalRays 
        **/
-<<<<<<< HEAD
       sampleOffset = (unsigned)(res[0]);
       phiASE.at(sampleOffset)    = res[1];
       mse.at(sampleOffset)       = res[2];
       totalRays.at(sampleOffset) = (unsigned)res[3];
-=======
-      sampleOffset = (unsigned)(res[1] + hMesh.numberOfSamples * res[0]);
-      phiASE.at(sampleOffset)    = res[2];
-      mse.at(sampleOffset)       = res[3];
-      totalRays.at(sampleOffset) = (unsigned)res[4];
       fancyProgressBar(hMesh.numberOfSamples);
->>>>>>> 2686bb64
       break;
 
     case SAMPLE_REQUEST_TAG:
