//#include "ray_propagation_gpu.h"
#include "stdio.h"
#include "stdlib.h"
#include "math.h"
#include "vector_types.h"
#include "assert.h"
#include <vector>
#include "curand_kernel.h"
/* include MTGP host helper functions */
#include <curand_mtgp32_host.h>
/* include MTGP pre-computed parameter sets */
#include <curand_mtgp32dc_p_11213.h>
#include <cuda_runtime_api.h>

#define TEST_VALUES true
#define USE_IMPORTANCE true
#define SMALL 1E-06
#define VERY_SMALL 0.0

#define CUDA_CHECK_RETURN(value) {					\
    cudaError_t _m_cudaStat = value;					\
    if (_m_cudaStat != cudaSuccess) {					\
      fprintf(stderr, "Error %s at line %d in file %s\n",		\
	      cudaGetErrorString(_m_cudaStat), __LINE__, __FILE__);	\
      exit(1);								\
    }									\
  }
#define CUDA_CALL(x) do { if((x) != cudaSuccess) {	\
      printf("Error at %s:%d\n",__FILE__,__LINE__);	\
      return EXIT_FAILURE;}} while(0)

#define CURAND_CALL(x) do { if((x) != CURAND_STATUS_SUCCESS) {	\
      printf("Error at %s:%d\n",__FILE__,__LINE__);		\
      return EXIT_FAILURE;}} while(0)

__device__ double cladAbsorption;
__device__ double nTot;
__device__ double sigmaE;
__device__ double sigmaA;
__device__ double thicknessOfPrism;
__device__ int numberOfLevels;
__device__ int cladNumber;
__device__ int numberOfPoints;
__device__ int numberOfTriangles;

/**
 * @brief Propagate a ray between 2 points and calculate the resulting ASE-Flux at the Destination
 *
 * @params x_pos		the x-coordinate where the ray starts
 *         y_pos		the y-coordinate where the ray starts
 *         z_pos		the z-coordinate where the ray starts
 *         x_dest		the destination of the ray (x-coordinate)
 *         y_dest		the destination of the ray (y-coordinate)
 *         z_dest		the destination of the ray (z-coordinate)
 *         t_start		the index of the triangle, in which the ray starts
 *         mesh_start	the level of the mesh (the slice) in which the ray starts
 *		   p_in			coordinates of the sample-points of one layer (first all x-coordinates, then all y-coordinates)
 *		   n_x			x-coordinates for the normal-vectors for the 3 rectangular sides of each prism
 *		   n_y			y-coordinates for the normal-vectors for the 3 rectangular sides of each prism
 *		   n_p			indices of the points where the normal-vectors start	
 *		   neighbors	indices of the adjacent triangles	
 *		   forbidden	sides of the new triangles which are forbidden, after coming from an adjacent triangle
 *		   cell_type	contains the material-constant for each cell/prism
 *		   beta_v		contains the beta-values for each cell/prism
 *
 */
__device__ double rayPropagationGpu(
				    double xPos,
				    double yPos,
				    double zPos,
				    double xDestination,
				    double yDestination,
				    double zDestination,
				    int firstTriangle,
				    int firstLevel,
				    double *points,
				    double *xOfNormals,
				    double *yOfNormals,
				    int *positionsOfNormalVectors,
				    int *neighbors,
				    int *forbidden,
				    int* cellTypes,
				    double* betaValues){
  //    no reflections
  //
  //    create the vector between both points and calculate which surface would be the shortest to reach.
  //    then get the length, make the integration, get the information about the next cell out of the array
  //    set the point to the surface (this surface is "forbidden" in the calculations)
  //    proceed until you hit a the point or the surface
	
  double xVec, yVec,zVec;
  double distanceRemaining, length, lengthHelp, distanceTotal;
  double nominator, denominator;
  double gain=1.;
  int triangleCurrent, levelCurrent; // the current triangle number and position concerning the z's
  int triangleNext, levelNext, forbiddenCurrent, forbiddenNext;
  int offset;
#if TEST_VALUES==true
  double testDistance = 0;
  int loopbreaker = 0;
#endif


  //    initial positions
  triangleCurrent = firstTriangle;
  levelCurrent = firstLevel;

  // direction-vector (without reflections)
  xVec = (xDestination - xPos);
  yVec = (yDestination - yPos);
  zVec = (zDestination - zPos);

  // total distance to travel
  distanceTotal = sqrt(xVec*xVec+yVec*yVec+zVec*zVec);
  // normalized direction-vector
  xVec = xVec/distanceTotal;
  yVec = yVec/distanceTotal;
  zVec = zVec/distanceTotal;

  // remaining distance to travel
  distanceRemaining = distanceTotal;

  // at the beginning, all surfaces are possible
  forbiddenCurrent = -1;

  for(;;)
    {
      // the length of the ray-part inside the current prism. We try to minimize this value
      length = distanceRemaining;
      lengthHelp=0;
      //        definition for decider
      //        0,1,2: int for the neighbors
      //        3: hor plane up
      //        4: hor plane down
      //        try the triangle faces
      //        remember the correlation between the normals and the points
      //        n1: p1-2, n2: p1-3, n3:p2-3
      //        the third coordinate (z) of the particpating points for the surfaces can be set to be z=0, 
      //        as everything uses triangular "prisms", as well as n_z=0 in this case!
		
      // forb describes the surface, from which the ray enters the prism.
      // this surface is no suitable candidate, since the length would be 0!
      if (forbiddenCurrent != 0){
	denominator = xOfNormals[triangleCurrent]*xVec + yOfNormals[triangleCurrent]*yVec;
	// see if we intersect at all
	if (denominator != 0.0)
	  {
	    nominator = (xOfNormals[triangleCurrent]*points[positionsOfNormalVectors[triangleCurrent]] + yOfNormals[triangleCurrent]*points[positionsOfNormalVectors[triangleCurrent]+ numberOfPoints]) - (xOfNormals[triangleCurrent]*xPos + yOfNormals[triangleCurrent]*yPos);
	    lengthHelp = nominator/denominator;
	    // if we found a new smallest length, use it
	    if (lengthHelp < length && lengthHelp > 0.0)
	      {
		length = lengthHelp;
		forbiddenNext = (forbidden[triangleCurrent]);
		triangleNext = neighbors[triangleCurrent];
		levelNext = levelCurrent;

	      }
	  }
      }

      // see forbiddenCurrent !=0 case
      if (forbiddenCurrent != 1){
	//offset, since the 3 rectangular surfaces are stored at different positions in the array
	offset = triangleCurrent+numberOfTriangles;
	denominator = xOfNormals[offset]*xVec + yOfNormals[offset]*yVec;
	if (denominator != 0.0)
	  {
	    nominator = (xOfNormals[offset]*points[positionsOfNormalVectors[offset]] + yOfNormals[offset]*points[positionsOfNormalVectors[offset]+ numberOfPoints]) - (xOfNormals[offset]*xPos + yOfNormals[offset]*yPos);
	    lengthHelp = nominator/denominator;
	    if (lengthHelp < length && lengthHelp > 0.0)
	      {
		length = lengthHelp;
		forbiddenNext = (forbidden[offset]);
		triangleNext = neighbors[offset];
		levelNext = levelCurrent;
	      }
	  }
      }

      // see forbiddenCurrent !=0 case
      if (forbiddenCurrent !=2){
	offset = triangleCurrent+2*numberOfTriangles;
	denominator = xOfNormals[offset]*xVec + yOfNormals[offset]*yVec;
	if (denominator != 0.0)
	  {
	    nominator = (xOfNormals[offset]*points[positionsOfNormalVectors[offset]] + yOfNormals[offset]*points[positionsOfNormalVectors[offset]+ numberOfPoints]) - (xOfNormals[offset]*xPos + yOfNormals[offset]*yPos);
	    lengthHelp = nominator/denominator;
	    if (lengthHelp < length && lengthHelp > 0.0)
	      {
		length = lengthHelp;
		forbiddenNext = (forbidden[offset]);
		triangleNext = neighbors[offset];
		levelNext = levelCurrent;
	      }
	  }
      }

      // if-structure "optimized"
      denominator = zPos*zVec;
      if (denominator != 0.0){
	if (forbiddenCurrent != 3){
	  {
	    nominator = (levelCurrent+1)* thicknessOfPrism - zPos;
	    lengthHelp = nominator/denominator;
	    if (lengthHelp < length && lengthHelp > 0.0)
	      {
		length = lengthHelp;
		//decider = 3;
		forbiddenNext = 4; // you are not allowed to go down in the next step
		triangleNext = triangleCurrent;
		levelNext = levelCurrent + 1;
	      }
	  }
	}

	// next is the lower plane
	if (forbiddenCurrent != 4){
	  nominator = (levelCurrent)* thicknessOfPrism - zPos;
	  lengthHelp = nominator/denominator;
	  if (lengthHelp < length && lengthHelp > 0.0)
	    {
	      length = lengthHelp;
	      //decider = 4;
	      forbiddenNext = 3; // you are not allowed to go up in the next step
	      triangleNext = triangleCurrent;
	      levelNext = levelCurrent - 1;
	    }
	}
      }

      if (cellTypes[triangleCurrent] == cladNumber){
	gain *= exp((-1)*(cladAbsorption * length));
      }
      else {
	gain *= (double) exp(nTot * (betaValues[triangleCurrent+levelCurrent*numberOfTriangles]*(sigmaE + sigmaA)-sigmaA)*length);
      }


      // the remaining distance is decreased by the length we travelled through the prism
      distanceRemaining -= length;
		

#if TEST_VALUES==true
      testDistance += length;
      if(loopbreaker>500){
	printf("Loopbreaker reached. firstTriangle: %d, level: %d, length: %f, distanceTotal:%f, testDistance%f, distanceRemaining:%f\n",firstTriangle,firstLevel,length,distanceTotal,testDistance,distanceRemaining);
	return 0.;
      }else{
	loopbreaker++;
      }
#endif
      // if the distance between the destination and our current position is small enough, we are done
      if (fabs(distanceRemaining) < SMALL){
	break;
      }

      // now set the next cell and position
      xPos = xPos + length*xVec;
      yPos = yPos + length*yVec;
      zPos = zPos + length*zVec;

      triangleCurrent = triangleNext;
      levelCurrent = levelNext;
      // set the new forbidden surface
      forbiddenCurrent = forbiddenNext;

    }

#if TEST_VALUES==true
  if(fabs(distanceTotal-testDistance) > SMALL)
    printf("Distance too big! firstTriangle: %d, level: %d, length: %f, distanceTotal:%f, testDistance%f, distanceRemaining:%f\n",firstTriangle,firstLevel,length,distanceTotal,testDistance,distanceRemaining);
#endif
	
  return gain /= (distanceTotal*distanceTotal);
}



/**
 * Initializes the global variables of the GPU with the correct values.
 * All those values are from the original propagation-function which we ported.
 */
__global__ void setupGlobalVariablesKernel ( 
					    double hostSigmaE,
					    double hostSigmaA, 
					    int hostCladNum, 
					    double hostCladAbs, 
					    double hostNTot, 
					    int hostNumberOfTriangles, 
					    double hostThicknessOfPrism, 
					    int hostNumberOfLevels, 
					    int hostNumberOfPoints )
{
  sigmaE = hostSigmaE;	
  sigmaA = hostSigmaA;
  cladNumber = hostCladNum;
  cladAbsorption = hostCladAbs;
  nTot = hostNTot;
  numberOfTriangles = hostNumberOfTriangles;
  thicknessOfPrism = hostThicknessOfPrism;
  numberOfLevels = hostNumberOfLevels;
  numberOfPoints = hostNumberOfPoints;
  //printf("Sigma_e in setup=%f\tSigma_eHost=%f\n",sigma_e,host_sigma_e);
} 

// __global__ void importanceKernel(
// 		curandState *globalState,
// 		double *points,
// 		double *xOfNormals,
// 		double *yOfNormals,
// 		int *positionsOfNormalVectors,
// 		int *neighbors,
// 		int *forbidden,
// 		int* cell_type,
// 		int hostNumberOfTriangles,
// 		double* betaValues,
// 		double *importance,
// 		int *numberOfImportantRays,
// 		double *xOfTriangleCenter,
// 		double *yOfTriangleCenter,
// 		int *surface,
// 		int totalNumberOfRays) {

// 	int id = threadIdx.x + blockIdx.x * blockDim.x;
// 	for(int i=0; i< hostNumberOfTriangles; ++i){
// 		for(int j=0; j< numberOfLevels; ++j){
// 			importf(globalState[id], i,j, importance, numberOfImportantRays, points, xOfNormals, yOfNormals, positionsOfNormalVectors, neighbors, forbidden, cell_type, betaValues, xOfTriangleCenter, yOfTriangleCenter,surface, totalNumberOfRays);

// 		}

// 	}

// }


/**
 * Prints some of the global device variables.
 * Is only used for testing
 */
__global__ void testKernel (
			    double *points,
			    double *xOfNormals,
			    double *yOfNormals,
			    int *positionsOfNormalVectors,
			    int *neighbors,
			    int *forbidden,
			    int* triangleIndices,
			    int* cellTypes,
			    double* betaValues,
			    int *surfacesNormalized){
  printf("\nSigmaE=%.6e",sigmaE);
  printf("\nSigmaA=%.6e",sigmaA);
  printf("\nNumberOfLevels=%d",numberOfLevels);
  printf("\nNumberOfPoints=%d",numberOfPoints);
  printf("\nthicknessOfPrism_=%.6e",thicknessOfPrism);
  printf("\nnumberOfTriangles=%d",numberOfTriangles);
  printf("\nnTot=%.6e",nTot);
  printf("\ncladAbsorption=%.6e",cladAbsorption);
  printf("\ncladNumber=%d\n\n",cladNumber);

  unsigned limit = 5;
  for(int i=0;i<limit;++i){
    printf("points[%d]: %e\n",i,points[i]);
  }
  printf("\n\n");

  for(int i=0;i<limit;++i){
    printf("xOfNormals[%d]: %e\n",i,xOfNormals[i]);
  }
  printf("\n\n");

  for(int i=0;i<limit;++i){
    printf("yOfNormals[%d]: %e\n",i,yOfNormals[i]);
  }
  printf("\n\n");

  for(int i=0;i<limit;++i){
    printf("positionsOfNormalVectors[%d]: %d\n",i,positionsOfNormalVectors[i]);
  }
  printf("\n\n");

  for(int i=0;i<limit;++i){
    printf("neighbors[%d]: %d\n",i,neighbors[i]);
  }
  printf("\n\n");

  for(int i=0;i<limit;++i){
    printf("forbidden[%d]: %d\n",i,forbidden[i]);
  }
  printf("\n\n");

  for(int i=0;i<limit;++i){
    printf("triangleIndices[%d]: %d\n",i,triangleIndices[i]);
  }
  printf("\n\n");

  for(int i=0;i<limit;++i){
    printf("cellTypes[%d]: %d\n",i,cellTypes[i]);
  }
  printf("\n\n");

  for(int i=0;i<limit;++i){
    printf("betaValues[%d]: %e\n",i,betaValues[i]);
  }
  printf("\n\n");

  for(int i=0;i<limit;++i){
    printf("surfacesNormalized[%d]: %d\n",i,surfacesNormalized[i]);
  }
  printf("\n\n");
} 


/**
 * Does the raytracing for a single Sample point (in a defined level).
 * This Kernel has to be started for each sample point with the same value for iterations
 * and the same number of blocks/threads.
 *
 * \var globalState the state of the mersenneTwister PRNG
 * 		(has a maximum of 200 positions!)
 * \var phi points to a memory region which is initialized with 0
 * 		(can hold one value for each sample point)
 * \var point2D the index of the current sample point (points to p_in)
 * \var level the level of the current sample point (how deep we are through the material)
 * \var raysPerThread the number rays which are computed by this thread
 * 		(always for the same combination of startprism+samplepoint
 */
__global__ void raytraceStep(
			     curandStateMtgp32* globalState,
			     float* phiASE,
			     const int point2D,
			     const int level,
			     const int raysPerThread,
			     double *points,
			     double *xOfNormals,
			     double *yOfNormals,
			     int *positionsOfNormalVectors,
			     int *neighbors,
			     int *forbidden,
			     int* triangleIndices,
			     int* cellTypes,
			     double* betaValues,
			     double* importance,
			     int* numberOfImportantRays,
			     int* surfacesNormalized,
				 unsigned* indicesOfPrisms,
				 unsigned raysPerSample) {

  int id = threadIdx.x + blockIdx.x * blockDim.x;
  const unsigned numberOfPrisms = (numberOfTriangles * (numberOfLevels-1));
  const unsigned threadsPerPrism = blockDim.x * gridDim.x / numberOfPrisms;
  // break, if we have more threads than we need
  if(id >= threadsPerPrism * numberOfPrisms)
    return;

  double gain = 0.;
  const int endPointX = points[point2D];
  const int endPointY = points[ numberOfPoints + point2D];
  const int endPointZ = level* thicknessOfPrism;


  // this should give the same start values multiple times (so that every thread uses the same prism, which yields
  // big benefits for the memory access (and caching!)
<<<<<<< HEAD
//  unsigned startPrism = id/threadsPerPrism;

  for (int i=0; i < 9999 ; ++i){
	  int rayNumber = id+blockDim.x*gridDim.x * i;
	  if(rayNumber >= raysPerSample){
		  return;
	  }
	  int startPrism = indicesOfPrisms[rayNumber];

	  int startLevel = (startPrism)/numberOfTriangles;
	  int startTriangle = (startPrism-(numberOfTriangles*startLevel));

=======
  unsigned startPrism = id % numberOfPrisms;
  int startLevel = (startPrism)/numberOfTriangles;
  int startTriangle = (startPrism-(numberOfTriangles*startLevel));
>>>>>>> 9e352765

#if TEST_VALUES==true
	  if(startPrism != (startTriangle+(startLevel*numberOfTriangles))){
		  printf("StartTriangle/StartLevel incorrect!");
	  }
	  if(startTriangle >= 600){

		  printf("StartTriangle/StartLevel incorrect!");
	  }
#endif

	  // the indices of the vertices of the starttriangle
	  int t1 = triangleIndices[startTriangle];
	  int t2 = triangleIndices[startTriangle+ numberOfTriangles];
	  int t3 = triangleIndices[startTriangle+2*numberOfTriangles];

	  // do all this multiple times (we can't have more than 200 blocks due to restrictions of the Mersenne Twister)
	  //for (int i=0; i<blah; ++i){
	  // random startpoint generation
	  double u = curand_uniform(&globalState[blockIdx.x]);
	  double v = curand_uniform(&globalState[blockIdx.x]);

	  if((u+v)>1)
	  {
		  u = 1-u;
		  v = 1-v;
	  }
	  double w = 1-u-v;

	  // convert the random startpoint into coordinates
	  double zRand = (startLevel + curand_uniform(&globalState[blockIdx.x]))* thicknessOfPrism;
	  double xRand = points[t1]*u + points[t2]*v + points[t3]*w;
	  double yRand = points[ numberOfPoints + t1]*u + points[ numberOfPoints + t2]*v + points[ numberOfPoints + t3]*w;

	  __syncthreads();
	  gain += rayPropagationGpu(xRand, yRand, zRand, endPointX, endPointY, endPointZ, 
			  startTriangle, startLevel ,points, xOfNormals, yOfNormals, 
			  positionsOfNormalVectors, neighbors, forbidden , cellTypes, betaValues);
	  //gain += double(propagationOld(xRand, yRand, zRand, endPointX, endPointY, endPointZ, startTriangle, startLevel ,points, xOfNormals, yOfNormals, positionsOfNormalVectors, neighbors, forbidden , cellTypes, betaValues));
	

	  // do the multiplication just at the end of all raysPerThread
	  // (gives better numeric behaviour)
	  gain *= betaValues[startPrism];///surfacesNormalized[startTriangle];
#if USE_IMPORTANCE==true
	  atomicAdd(&(phiASE[point2D + level*numberOfPoints]), float(gain * importance[startPrism]));
#else
	  atomicAdd(&(phiASE[point2D + level*numberOfPoints]),float(gain));
#endif
  }
  return;
}

/*********************************************************************************************
 * HOST FUNCTIONS
 *********************************************************************************************/
double rayPropagationCpu(double x_pos, 
			 double y_pos, 
			 double z_pos, 
			 double x_dest, 
			 double y_dest, 
			 double z_dest, 
			 int t_start, 
			 int mesh_start, 
			 double *p_in,
			 double *n_x,
			 double *n_y,
			 int *n_p,
			 int *neighbors,
			 int *forbidden,
			 unsigned *cell_type,
			 double *beta_v,
			 unsigned numberOfPoints,
			 unsigned numberOfTriangles,
			 float thicknessOfPrism,
			 float sigmaA,
			 float sigmaE,
			 int cladNumber,
			 float cladAbsorption,
			 float nTot
			 ){
  //    in first try no reflections
  //    calculate the vector and make the the calculation, which surface would be the shortest to reach
  //    then get the length, make the integration, get the information about the next cell out of the array
  //    set the point to the surface (this surface is "forbidden" in the calculations)
  //    proceed until you hit a the point or the surface
  //    if you are closer then "small" stop and return the value
  double vec_x, vec_y,vec_z, norm;
  double distance, length, length_help, distance_total;
  double gain=1;
  double nominator, denominator;
  int tri, cell_z; // the current triangle number and position concerning the z's
  int decider; // which one is the shortest - info
  int tri_next, cell_z_next, forb, forb_dump;
  int ct; // used to read out cell_type 
  unsigned size_p = numberOfPoints;
  unsigned N_cells = numberOfTriangles;
  float z_mesh = thicknessOfPrism;
  float sigma_a = sigmaA;
  float sigma_e = sigmaE;
  int clad_num = cladNumber;
  float clad_abs = cladAbsorption;
  float N_tot = nTot;

	
  //    initial positions
  tri = t_start;
  cell_z = mesh_start;
    
    
  //    definition of the vectors without reflections
  vec_x = (x_dest - x_pos);
  vec_y = (y_dest - y_pos);
  vec_z = (z_dest - z_pos);
    
  norm = sqrt(vec_x*vec_x+vec_y*vec_y+vec_z*vec_z);
    
  vec_x = vec_x/norm;
  vec_y = vec_y/norm;
  vec_z = vec_z/norm;
    
  //    now calculate the length to travel
  distance = sqrt((x_dest - x_pos)*(x_dest - x_pos)+(y_dest - y_pos)*(y_dest - y_pos)+(z_dest - z_pos)*(z_dest - z_pos));
  distance_total = distance;
  // does this make sense?
  length = distance;
    
  forb = -1;
	
  //	mexPrintf("Propagation called");
  //    mexEvalString("drawnow;");
    
  //    the ray has to be set to be ALIVE before!
  //    now do the unlimited for loop - break!!!
  for(;;)
    {
	
      //	  mexPrintf("Propagation for part called\n\n");
      //    mexEvalString("drawnow;");
      //        definition for decider
      //        0,1,2: int for the neighbors
      //        3: hor plane up
      //        4: hor plane down
        
      //        at first set the decider = -1;
      decider = -1;
      length = distance;
		
		
      //		  read, which type of cell it is you are propagation in
      ct = cell_type[tri];
        
      //        mexPrintf("forb: %i\n",forb);
      //        mexEvalString("drawnow;");
        
      //        try the triangle faces
      //        remember the correlation between the normals and the points
      //        n1: p1-2, n2: p1-3, n3:p2-3
      //        the third coordinate (z) of the particpating points for the surfaces can be set to be z=0, 
      //        as everything uses triangular "tubes/prisms", as well as n_z=0 in this case!
      if (forb != 0){
	nominator = (n_x[tri]*p_in[n_p[tri]] + n_y[tri]*p_in[n_p[tri]+size_p]) - (n_x[tri]*x_pos + n_y[tri]*y_pos);
	denominator = n_x[tri]*vec_x + n_y[tri]*vec_y;
	if (denominator != 0.0)
	  {
	    length_help = nominator/denominator;
	    if (length_help < length && length_help > VERY_SMALL)
	      {
		length = length_help;
		decider = 0;
		forb_dump = (forbidden[tri]);
	      }
	  }
      }
        
      if (forb != 1){
	nominator = (n_x[tri+N_cells]*p_in[n_p[tri+N_cells]] + n_y[tri+N_cells]*p_in[n_p[tri+N_cells]+size_p]) - (n_x[tri+N_cells]*x_pos + n_y[tri+N_cells]*y_pos);
	denominator = n_x[tri+N_cells]*vec_x + n_y[tri+N_cells]*vec_y;
	if (denominator != 0.0)
	  {
	    length_help = nominator/denominator;
	    if (length_help < length && length_help > VERY_SMALL)
	      {
		length = length_help;
		decider = 1;
		forb_dump = (forbidden[tri+N_cells]);
	      }
	  }
      }
        
      if (forb !=2){
	nominator = (n_x[tri+2*N_cells]*p_in[n_p[tri+2*N_cells]] + n_y[tri+2*N_cells]*p_in[n_p[tri+2*N_cells]+size_p]) - (n_x[tri+2*N_cells]*x_pos + n_y[tri+2*N_cells]*y_pos);
	denominator = n_x[tri+2*N_cells]*vec_x + n_y[tri+2*N_cells]*vec_y;
	if (denominator != 0.0)
	  {
	    length_help = nominator/denominator;
	    if (length_help < length && length_help > VERY_SMALL)
	      {
		length = length_help;
		decider = 2;
		forb_dump = (forbidden[tri+2*N_cells]);
	      }
	  }
      }
        
      //        try the horizontal planes, which one is the shortest, n_x and n_y are zero!, n_z =1!
      //        at first the upper plane
      if (forb != 3){
	nominator = (cell_z+1)*z_mesh - z_pos;
	denominator = z_pos*vec_z;
	if (denominator != 0.0)
	  {
	    length_help = nominator/denominator;
	    if (length_help < length && length_help > VERY_SMALL)
	      {
		length = length_help;
		decider = 3;
		forb_dump = 4; // you are not allowed to go down in the next step
	      }
	  }
      }
        
      //        next is the lower plane
      if (forb != 4){
	nominator = (cell_z)*z_mesh - z_pos;
	denominator = z_pos*vec_z;
            
	if (denominator != 0.0)
	  {
	    length_help = nominator/denominator;
	    if (length_help < length && length_help > VERY_SMALL)
	      {
		length = length_help;
		decider = 4;
		forb_dump = 3; // you are not allowed to go up in the next step
	      }
	  }
      }
        
      forb = forb_dump;
		
        
      //        now make a switch to differ the different cases
      switch(decider){
                
      case 0:
	//                this is the case for the intersection with the first choice triangle-surface
	tri_next = neighbors[tri];
	cell_z_next = cell_z;
	break;
                
      case 1:
	//                second triangle surface
	tri_next = neighbors[tri+N_cells];
	cell_z_next = cell_z;
	break;
                
      case 2:
	//                third triangle surface
	tri_next = neighbors[tri+2*N_cells];
	cell_z_next = cell_z;
	break;
                
      case 3:
	//                go one plane up
	tri_next = tri;
	cell_z_next = cell_z + 1;
	break;
                
      case 4:
	//                go one plane down
	tri_next = tri;
	cell_z_next = cell_z - 1;
	break;
                
      default:
	//                make an error statement
	break;
      }
        
      //        now we know where to go, let's make the integration
      //        take the beta_v[tri+cell_z*N_cells] 

      //		  at this position do the decision whether it is a gain part or cladding
      //		  it might be absorbing or amplifying, for the cladding only absorbing
      //		  a simple "if then"

      if (ct == clad_num){
	gain = gain * exp(-clad_abs * length);
      }
      else {
	gain = gain * exp(N_tot*(beta_v[tri+cell_z*N_cells]*(sigma_e + sigma_a)-sigma_a)*length);
      }
      //        gain = LineIntegralMCRK4_S(3, tri, cell_z, gain, length);
        
      //        after integration make the propagation
        
      //        mexPrintf("Distance: %f, Length: %f\n",distance, length);
      //        mexPrintf("decider: %i, forbidden: %i\n",decider, forb);
      //        mexPrintf("vec_x: %f, vec_y: %f, vec_z: %f\n", vec_x, vec_y, vec_z);
      //        mexPrintf("current_x: %f current_y: %f current_z: %f\n", x_pos, y_pos, z_pos);
      //        mexPrintf("tri: %i, tri_next: %i, cell_z: %i, cell_next: %i\n", tri, tri_next, cell_z, cell_z_next);
      //        mexEvalString("drawnow;");
      //        str=mxCreateString("Press a key");
      //        mexCallMATLAB(1,&dump,1,&str,"input"); 
      //        str and dump should be defined to be a *mxArray and don't forget to kill them at the end
        
      distance -= length;
        
      //        return 1;
      //        
        
      x_pos = x_pos + length*vec_x;
      y_pos = y_pos + length*vec_y;
      z_pos = z_pos + length*vec_z;
        
      if (abs(distance)< SMALL)
        {
	  break;
        }
        
        
      //        now set the next cell
      tri = tri_next;
      cell_z = cell_z_next;      
        
      //        break;
      //        now we should make the integration routine
    }
    
  gain /= (distance_total*distance_total);

  return gain;
}



/**
 * calculate the gain from the centers of each of the boxes to the observed point
 * calculate the gain and make a "mapping"
 * receipt: pick the point in the center of one cell, 
 * calculate the gain from this point to the observed point,
 * estimate the inner part of the Phi_ASE - Integral,
 * scale the amount of rays proportionally with it
 * sum the amount of rays and scale it to Int=1, which gives the inverse weights
 * the number of rays is determined via floor(), with ceil(), zero-redions could be added
 * use the routine "propagation"!, test: no reflections, just exponential
 *
 **/
void importf(int point,
	     int startLevel,
	     double *importance,
	     int *numberOfImportantRays,
	     double *points,
	     double *xOfNormals,
	     double *yOfNormals,
	     int *positionsOfNormalVectors,
	     int *neighbors,
	     int *forbidden,
	     unsigned *cellTypes,
	     double *betaValues,
	     double *xOfTriangleCenter,
	     double *yOfTriangleCenter,
	     float *surface,
	     unsigned raysPerSample,
	     unsigned numberOfPoints,
	     unsigned numberOfLevels,
	     unsigned numberOfTriangles,
	     float thicknessOfPrism,
	     float sigmaA,
	     float sigmaE,
	     int cladNumber,
	     float cladAbsorption,
	     float nTot
	     )
{
  int raysLeft;
  int raysDump;
  double sumPhi;
  double surfaceTotal;
  double xPos, yPos, zPos;
  double prop;

  raysDump = 0;
  sumPhi = 0.0;
  surfaceTotal = 0.0;
  xPos = points[point];
  yPos = points[point + numberOfPoints];
  zPos = startLevel * thicknessOfPrism;

  // Calculate importance by propagation from trianglecenter to every other center
  for (int i_t=0; i_t < numberOfTriangles; ++i_t){
    for (int i_z=0; i_z < (numberOfLevels-1); ++i_z){
      prop = rayPropagationCpu(xOfTriangleCenter[i_t], yOfTriangleCenter[i_t], 
      			       thicknessOfPrism * (i_z+0.5),  xPos, yPos, zPos, i_t, i_z, 
      			       points, xOfNormals, yOfNormals, positionsOfNormalVectors, 
      			       neighbors, forbidden , cellTypes, betaValues,
      			       numberOfPoints, numberOfTriangles, thicknessOfPrism,
      			       sigmaA, sigmaE, cladNumber, cladAbsorption, nTot
      			       );

      importance[i_t + i_z * numberOfTriangles] = betaValues[i_t + i_z * numberOfTriangles]*(prop);
      sumPhi += importance[i_t + i_z * numberOfTriangles];

    }
    surfaceTotal += surface[i_t];

  }

  // Calculate number of rays/prism
  for (int i_t=0; i_t < numberOfTriangles; ++i_t){
    for (int i_z=0; i_z < (numberOfLevels-1); ++i_z){
      numberOfImportantRays[i_t + i_z*numberOfTriangles] = (int)(floor(importance[i_t + i_z * numberOfTriangles] / sumPhi * raysPerSample));
      raysDump +=  numberOfImportantRays[i_t + i_z*numberOfTriangles];
      //fprintf(stderr, "[%d][%d] i: %.20f n: %d\n", i_z, i_t, importance[i_t + i_z*numberOfTriangles], numberOfImportantRays[i_t + i_z*numberOfTriangles]);
    }

  }
  raysLeft = raysPerSample - raysDump;

  // Distribute the remaining rays randomly
  for (int i_r=0; i_r < raysLeft; i_r++){
    int rand_t = (int )(rand() % numberOfTriangles);
    int rand_z = (int )(rand() % (numberOfLevels-1));
    numberOfImportantRays[rand_t + rand_z * numberOfTriangles]++;

  }

  //  Now think about the mount of rays which would come out of this volume(surface)
  //  dividing this number with the new amount of rays gives the final importance weight for this area!
  for (int i_t=0; i_t<numberOfTriangles; ++i_t){
    for (int i_z=0; i_z<(numberOfLevels-1); ++i_z){
      if (numberOfImportantRays[i_t + i_z*numberOfTriangles] > 0){
  	importance[i_t + i_z*numberOfTriangles] = raysPerSample * surface[i_t] / surfaceTotal / numberOfImportantRays[i_t + i_z*numberOfTriangles];

      }
      else{
  	importance[i_t + i_z*numberOfTriangles] = 0; 

      }


    }

  }


}


double* doubleVectorToArray(std::vector<double> *input){
  double* output;
  output = (double*) malloc(sizeof(double) * input->size());
  for(int i=0; i< input->size(); ++i){
    output[i] = input->at(i);	
  }
  return output;
}
int* intVectorToArray(std::vector<int> *input){
  int* output;
  output = (int*) malloc(sizeof(int) * input->size());
  for(int i=0; i< input->size(); ++i){
    output[i] = input->at(i);	
  }
  return output;
}
unsigned* unsignedVectorToArray(std::vector<unsigned> *input){
  unsigned* output;
  output = (unsigned*) malloc(sizeof(unsigned) * input->size());
  for(int i=0; i< input->size(); ++i){
    output[i] = input->at(i);	
  }
  return output;
}

//----------------------------------------------------
// Host Code
//----------------------------------------------------
/** GPU Kernel Variables
 * The idea is, that the number of threads is fixed (to maximize GPU occupancy)
 * and the number of blocks as well (200 is the maximum for the standard
 * Mersenne Twister implementaion). Therefore, the number of rays per sample
 * are fixed to be k*200*256.
 * That means, sometimes we have to increase the number of rays a little.
 *
 * \var raysPerThread is used to give every thread k iterations (to simulate k rays)
 *
 * note that every samplepoint receives the exact same number of rays.
 */
	
//

/** Variables for the device
 * These are on-GPU representations of the input parameters
 * of variable size.
 *
 * \var p_in: coordinates of the sample-points of one layer (first all x-coordinates, then all y-coordinates)
 * \var n_*: values of the normal-vectors for the 3 rectangular sides of each prism (described in 2D)
 * \var beta_v: the beta values of the prisms
 * \var phi: the accumulated ASE-Flux for each sample point
 * \var forbidden: the side of the prism through which the ray "entered" the prism
 * \var n_p: the points where the normals (n_x,n_y) start
 * \var neighbors: indices to the adjacent triangles in t_in
 * \var t_in: indices of the points which are considered to be a triangle (A points start from 0, B points from size_t, C points from size_t*2)
 * \var cell_type: determines which cell type we are looking at.
 * other input parameters are put to the GPU by the setupGlobalVariablesKernel
 */

float runRayPropagationGpu(
			   std::vector<double> *dndtAse, 
			   unsigned &threads, 
			   unsigned &blocks, 
			   unsigned &hostRaysPerSample,
			   std::vector<double> *betaValuesVector,
			   std::vector<double> *xOfNormalsVector,
			   std::vector<double> *yOfNormalsVector,
			   std::vector<unsigned> *cellTypesVector,
			   std::vector<unsigned> *triangleIndicesVector,
			   std::vector<int> *forbiddenVector,
			   std::vector<int> *neighborsVector,
			   std::vector<int> *positionsOfNormalVectorsVector,
			   std::vector<double> *pointsVector,
			   std::vector<double> *betaCellsVector,
			   std::vector<float> *surfacesVector,
			   std::vector<double> *xOfTriangleCenterVector,
			   std::vector<double> *yOfTriangleCenterVector,
			   float hostCladAbsorption,
			   int hostCladNumber,
			   float hostNTot,
			   float hostSigmaA,
			   float hostSigmaE,
			   unsigned hostNumberOfPoints,
			   unsigned hostNumberOfTriangles,
			   unsigned hostNumberOfLevels,
			   float hostThicknessOfPrism,
			   float hostCrystalFluorescence)
{
  fprintf(stderr, "\nConverting Vectors to Arrays\n");

  // Variable declarations
  // CPU
  // INPUT
  double* hostBetaValues;
  double* hostXOfNormals;
  double* hostYOfNormals;
  double* hostXOfTriangleCenter;
  double* hostYOfTriangleCenter;
  unsigned* hostCellTypes;
  unsigned* hostTriangleIndices;
  int* hostForbidden;
  int* hostNeighbors;
  int* hostPositionsOfNormalVectors;
  double* hostPoints;
  float* hostSurfaces;
  // TMP CALC
  unsigned hostNumberOfPrisms;
  unsigned hostRaysPerThread;
  cudaEvent_t start, stop;
  float runtimeGpu;
  float hostPhiASE[hostNumberOfPoints * (hostNumberOfLevels)];
  unsigned kernelcount;
  float surfaceTotal;
  int hostSurfacesNormalized[hostNumberOfTriangles];
  float minSurface;
  int surfacesNormalizedSum;
  // GPU
  double  *points, *xOfNormals, *yOfNormals, *betaValues;
  float *phiASE;
  int *forbidden, *positionsOfNormalVectors, *neighbors, *triangleIndices, *cellTypes, *surfacesNormalized;
  curandStateMtgp32 *devMTGPStates;
  mtgp32_kernel_params *devKernelParams;
  int *numberOfImportantRays;
  double *importance;
  unsigned *indicesOfPrisms;
	
  // Variables defintions
  threads = 120;
  blocks = 90;  // TODO: change number of blocks/threads dynamically to allow more flexible number of rays (increase up to 200)
  hostBetaValues = doubleVectorToArray(betaValuesVector);
  hostXOfNormals = doubleVectorToArray(xOfNormalsVector);
  hostYOfNormals = doubleVectorToArray(yOfNormalsVector);
  hostXOfTriangleCenter = doubleVectorToArray(xOfTriangleCenterVector);
  hostYOfTriangleCenter = doubleVectorToArray(yOfTriangleCenterVector);
  hostCellTypes = unsignedVectorToArray(cellTypesVector);
  hostTriangleIndices = unsignedVectorToArray(triangleIndicesVector);
  hostForbidden = intVectorToArray(forbiddenVector);
  hostNeighbors = intVectorToArray(neighborsVector);
  hostSurfaces =  (float*) &(surfacesVector[0]);
  hostPositionsOfNormalVectors = intVectorToArray(positionsOfNormalVectorsVector);
  hostPoints = doubleVectorToArray(pointsVector);
  hostNumberOfPrisms = (hostNumberOfTriangles * (hostNumberOfLevels-1));

  hostRaysPerThread = ceil(double(hostRaysPerSample) /  (blocks * threads));
  hostRaysPerSample = threads * blocks * hostRaysPerThread;
  
  runtimeGpu = 0.0;
  cudaEventCreate(&start);
  cudaEventCreate(&stop);
  kernelcount = 0;
  surfaceTotal=0;
  minSurface=9999999;
  surfacesNormalizedSum=0;
  double hostImportance[hostNumberOfPrisms];
  int hostNumberOfImportantRays[hostNumberOfPrisms];
  int hostIndicesOfPrisms[hostRaysPerSample];

  for(int i=0; i < hostNumberOfPoints * hostNumberOfLevels; ++i){
    hostPhiASE[i] = 0.0;

  }

  for(int i=0; i < hostNumberOfPrisms; ++i){
    hostNumberOfImportantRays[i] = 1;
    hostImportance[i] = 1.0;
  }

  //TODO: remove
  surfacesVector->pop_back();
  for(int i=0;i<surfacesVector->size();++i){
    surfaceTotal += surfacesVector->at(i);
    minSurface = min(minSurface,surfacesVector->at(i));
  }

  for(int i=0;i<surfacesVector->size();++i){
    hostSurfacesNormalized[i] = (surfacesVector->at(i)) / minSurface;
    surfacesNormalizedSum += hostSurfacesNormalized[i];
  }

  // Init mersenne twister PRNG
  {
    /**Allocate space for PRNG states on device */
    CUDA_CALL(cudaMalloc((void **)&devMTGPStates, blocks * sizeof(curandStateMtgp32)));

    /** Allocate space for MTGP kernel parameters */
    CUDA_CALL(cudaMalloc((void**)&devKernelParams, sizeof(mtgp32_kernel_params)));

    /**Reformat from predefined parameter sets to kernel format,
     * and copy kernel parameters to device memory */
    CURAND_CALL(curandMakeMTGP32Constants(mtgp32dc_params_fast_11213, devKernelParams));

    /** Initialize one state per thread block */
    /** \TODO initialize with time */
    CURAND_CALL(curandMakeMTGP32KernelState(devMTGPStates, mtgp32dc_params_fast_11213, devKernelParams, blocks, 1234));
  }



  // Allocation of memory on the GPU and setting of global GPU-variables
  {
    fprintf(stderr, "\nFilling the device Variables\n");
    //Create constant values on GPU
    setupGlobalVariablesKernel<<<1,1>>>(
					double(hostSigmaE), 
					double(hostSigmaA),
					hostCladNumber,
					double(hostCladAbsorption),
					double(hostNTot), 
					hostNumberOfTriangles, 
					double(hostThicknessOfPrism),
					hostNumberOfLevels, 
					hostNumberOfPoints); //@OPTIMIZE: initialize the constants as constants...

    cudaThreadSynchronize();

    // Memory allocation on device
    CUDA_CHECK_RETURN(cudaMalloc(&points, 2 * hostNumberOfPoints * sizeof(double)));
    CUDA_CHECK_RETURN(cudaMalloc(&xOfNormals, 3 * hostNumberOfTriangles * sizeof(double)));
    CUDA_CHECK_RETURN(cudaMalloc(&yOfNormals, 3 * hostNumberOfTriangles * sizeof(double)));
    CUDA_CHECK_RETURN(cudaMalloc(&neighbors, 3* hostNumberOfTriangles * sizeof(int)));
    CUDA_CHECK_RETURN(cudaMalloc(&forbidden, 3* hostNumberOfTriangles * sizeof(int)));
    CUDA_CHECK_RETURN(cudaMalloc(&positionsOfNormalVectors, 3* hostNumberOfTriangles * sizeof(int)));
    CUDA_CHECK_RETURN(cudaMalloc(&triangleIndices, 3* hostNumberOfTriangles * sizeof(int)));
    CUDA_CHECK_RETURN(cudaMalloc(&cellTypes,hostNumberOfTriangles * hostNumberOfLevels * sizeof(int)));
    CUDA_CHECK_RETURN(cudaMalloc(&betaValues,hostNumberOfTriangles * (hostNumberOfLevels-1) * sizeof(double)));
    CUDA_CHECK_RETURN(cudaMalloc(&phiASE,hostNumberOfPoints * hostNumberOfLevels * sizeof(float)));
    CUDA_CHECK_RETURN(cudaMalloc(&surfacesNormalized,hostNumberOfTriangles * sizeof(int)));
    // Memory importance sampling
    CUDA_CHECK_RETURN(cudaMalloc(&importance, hostNumberOfPrisms * sizeof(double)));
    CUDA_CHECK_RETURN(cudaMalloc(&numberOfImportantRays, hostNumberOfPrisms * sizeof(int)));
    CUDA_CHECK_RETURN(cudaMalloc(&indicesOfPrisms, hostRaysPerSample * sizeof(int)));

    /// Copy data from host to device
    CUDA_CHECK_RETURN(cudaMemcpy(points, hostPoints, 2 * hostNumberOfPoints * sizeof(double), cudaMemcpyHostToDevice));
    CUDA_CHECK_RETURN(cudaMemcpy(xOfNormals, hostXOfNormals, 3 * hostNumberOfTriangles * sizeof(double), cudaMemcpyHostToDevice));
    CUDA_CHECK_RETURN(cudaMemcpy(yOfNormals, hostYOfNormals, 3 * hostNumberOfTriangles * sizeof(double), cudaMemcpyHostToDevice));
    CUDA_CHECK_RETURN(cudaMemcpy(neighbors, hostNeighbors, 3 * hostNumberOfTriangles * sizeof(int), cudaMemcpyHostToDevice));
    CUDA_CHECK_RETURN(cudaMemcpy(forbidden,hostForbidden, 3 * hostNumberOfTriangles * sizeof(int), cudaMemcpyHostToDevice));
    CUDA_CHECK_RETURN(cudaMemcpy(positionsOfNormalVectors ,hostPositionsOfNormalVectors, 3 * hostNumberOfTriangles * sizeof(int), cudaMemcpyHostToDevice));
    CUDA_CHECK_RETURN(cudaMemcpy(triangleIndices ,hostTriangleIndices, 3* hostNumberOfTriangles * sizeof(int), cudaMemcpyHostToDevice));
    CUDA_CHECK_RETURN(cudaMemcpy(cellTypes,hostCellTypes, hostNumberOfTriangles * hostNumberOfLevels * sizeof(int), cudaMemcpyHostToDevice));
    CUDA_CHECK_RETURN(cudaMemcpy(betaValues, hostBetaValues, hostNumberOfTriangles * (hostNumberOfLevels-1) * sizeof(double), cudaMemcpyHostToDevice));
    CUDA_CHECK_RETURN(cudaMemcpy(phiASE, hostPhiASE, hostNumberOfPoints * hostNumberOfLevels * sizeof(float), cudaMemcpyHostToDevice));
    CUDA_CHECK_RETURN(cudaMemcpy(surfacesNormalized, hostSurfacesNormalized, hostNumberOfTriangles * sizeof(int),cudaMemcpyHostToDevice));
    // Copy importance sampling data
    CUDA_CHECK_RETURN(cudaMemcpy(importance, hostImportance, hostNumberOfPrisms * sizeof(double), cudaMemcpyHostToDevice));
    CUDA_CHECK_RETURN(cudaMemcpy(numberOfImportantRays, hostNumberOfImportantRays, hostNumberOfPrisms * sizeof(int), cudaMemcpyHostToDevice));
  }

  fprintf(stderr, "hostCrystalFluorescence: %e\n",hostCrystalFluorescence);
  //testKernel<<<1,1>>>(points, xOfNormals, yOfNormals, positionsOfNormalVectors, neighbors, forbidden, triangleIndices, cellTypes, betaValues,surfacesNormalized);

  // Start Kernels
  {
    fprintf(stderr, "\nStarting the propagation\n");
    cudaEventRecord(start, 0);
		
    // Every Kernel calculates one sample point
    for(int point2D = 0; point2D < hostNumberOfPoints ; ++point2D){
      //for(int level = 0; level < hostNumberOfLevels; ++level){
       for(int level = 0; level < 1; ++level){
	cudaThreadSynchronize();
	// Importance for one sample
	importf(point2D, level, hostImportance, hostNumberOfImportantRays, 
		hostPoints, hostXOfNormals, hostYOfNormals, hostPositionsOfNormalVectors, 
		hostNeighbors, hostForbidden, hostCellTypes, hostBetaValues, 
		hostXOfTriangleCenter, hostYOfTriangleCenter, hostSurfaces, hostRaysPerSample,
		hostNumberOfPoints, hostNumberOfLevels, hostNumberOfTriangles, hostThicknessOfPrism,
		hostSigmaA, hostSigmaE, hostCladNumber, hostCladAbsorption,hostNTot
		);
	CUDA_CHECK_RETURN(cudaMemcpy(importance, hostImportance, hostNumberOfPrisms * sizeof(double), cudaMemcpyHostToDevice));
	CUDA_CHECK_RETURN(cudaMemcpy(numberOfImportantRays, hostNumberOfImportantRays, hostNumberOfPrisms * sizeof(int), cudaMemcpyHostToDevice));

<<<<<<< HEAD
	int index=0;
	for(int currentPrism=0;currentPrism<hostNumberOfPrisms;++currentPrism){
		for(int k=0;k<hostNumberOfImportantRays[currentPrism];++k){
			indicesOfPrisms[index]=currentPrism;
			index++;
		}
	}

    CUDA_CHECK_RETURN(cudaMemcpy(indicesOfPrisms, hostIndicesOfPrisms, hostRaysPerSample * sizeof(int), cudaMemcpyHostToDevice));



=======
	// Calculate for one sample
>>>>>>> 9e352765
	raytraceStep<<< blocks, threads >>> ( devMTGPStates, phiASE, point2D, level, hostRaysPerThread, 
					      points, xOfNormals, yOfNormals, positionsOfNormalVectors, 
					      neighbors, forbidden, triangleIndices, cellTypes, betaValues, importance, 
					      numberOfImportantRays, surfacesNormalized,indicesOfPrisms,hostRaysPerSample );

	if(kernelcount % 200 == 0)
	  fprintf(stderr, "Sampling point %d done\n",kernelcount);
	kernelcount++;
      }
    }

    cudaThreadSynchronize();
  }


  // Final calculations
  {
    cudaEventRecord(stop, 0);
    cudaEventSynchronize(stop);
    cudaEventElapsedTime(&runtimeGpu, start, stop);
    CUDA_CHECK_RETURN(cudaMemcpy(hostPhiASE, phiASE, hostNumberOfPoints * hostNumberOfLevels * sizeof(float), cudaMemcpyDeviceToHost));
    //int raysPerSampleNormalized = hostThreadsPerPrism * surfacesNormalizedSum * (hostNumberOfLevels-1) * hostRaysPerThread;
    for(int i=0; i< hostNumberOfPoints;++i){
      for(int j=0 ; j<hostNumberOfLevels ; ++j)
	{
	  int pos = i*hostNumberOfLevels+j;
	  hostPhiASE[pos] = float( (double(hostPhiASE[pos]) / (hostRaysPerSample * 4.0f * 3.14159)));
	  double gain_local = double(hostNTot)*(betaCellsVector->at(pos))*double(hostSigmaE+hostSigmaA)-double(hostNTot*hostSigmaA);
	  dndtAse->at(pos) = gain_local*hostPhiASE[pos]/hostCrystalFluorescence;
	}
    }
  }

  // Free Memory
  {
    cudaFree(points);
    cudaFree(xOfNormals);
    cudaFree(yOfNormals);
    cudaFree(neighbors);
    cudaFree(forbidden);
    cudaFree(positionsOfNormalVectors);
    cudaFree(betaValues);
    cudaFreeHost(hostBetaValues);
    cudaFreeHost(hostXOfNormals);
    cudaFreeHost(hostYOfNormals);
    cudaFreeHost(hostCellTypes);
    cudaFreeHost(hostTriangleIndices);
    cudaFreeHost(hostForbidden);
    cudaFreeHost(hostNeighbors);
    cudaFreeHost(hostPositionsOfNormalVectors);
    cudaFreeHost(hostPoints);
    cudaFree(importance);
    cudaFree(numberOfImportantRays);
  }

  cudaDeviceReset();
  return runtimeGpu;
}
<|MERGE_RESOLUTION|>--- conflicted
+++ resolved
@@ -462,7 +462,6 @@
 
   // this should give the same start values multiple times (so that every thread uses the same prism, which yields
   // big benefits for the memory access (and caching!)
-<<<<<<< HEAD
 //  unsigned startPrism = id/threadsPerPrism;
 
   for (int i=0; i < 9999 ; ++i){
@@ -475,11 +474,6 @@
 	  int startLevel = (startPrism)/numberOfTriangles;
 	  int startTriangle = (startPrism-(numberOfTriangles*startLevel));
 
-=======
-  unsigned startPrism = id % numberOfPrisms;
-  int startLevel = (startPrism)/numberOfTriangles;
-  int startTriangle = (startPrism-(numberOfTriangles*startLevel));
->>>>>>> 9e352765
 
 #if TEST_VALUES==true
 	  if(startPrism != (startTriangle+(startLevel*numberOfTriangles))){
@@ -1202,7 +1196,6 @@
 	CUDA_CHECK_RETURN(cudaMemcpy(importance, hostImportance, hostNumberOfPrisms * sizeof(double), cudaMemcpyHostToDevice));
 	CUDA_CHECK_RETURN(cudaMemcpy(numberOfImportantRays, hostNumberOfImportantRays, hostNumberOfPrisms * sizeof(int), cudaMemcpyHostToDevice));
 
-<<<<<<< HEAD
 	int index=0;
 	for(int currentPrism=0;currentPrism<hostNumberOfPrisms;++currentPrism){
 		for(int k=0;k<hostNumberOfImportantRays[currentPrism];++k){
@@ -1213,11 +1206,6 @@
 
     CUDA_CHECK_RETURN(cudaMemcpy(indicesOfPrisms, hostIndicesOfPrisms, hostRaysPerSample * sizeof(int), cudaMemcpyHostToDevice));
 
-
-
-=======
-	// Calculate for one sample
->>>>>>> 9e352765
 	raytraceStep<<< blocks, threads >>> ( devMTGPStates, phiASE, point2D, level, hostRaysPerThread, 
 					      points, xOfNormals, yOfNormals, positionsOfNormalVectors, 
 					      neighbors, forbidden, triangleIndices, cellTypes, betaValues, importance, 
