--- conflicted
+++ resolved
@@ -200,10 +200,7 @@
   runtime = difftime(time(0),starttime);
 
   // Free Memory
-<<<<<<< HEAD
-=======
   // HINT Don't free importance if we return value to main
->>>>>>> e8df1940
   free(hostImportance);
   free(hostRaysPerPrism);
   free(hostIndicesOfPrisms);
