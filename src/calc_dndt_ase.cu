#include <stdio.h>
#include <stdlib.h>
#include <math.h>
#include <vector_types.h>
#include <assert.h>
#include <vector>
#include <curand_kernel.h>
#include <cudachecks.h>
#include <importance_sampling.h>
#include <test_functions.h>
#include <calc_sample_phi_ase.h>
/* include MTGP host helper functions */
#include <curand_mtgp32_host.h>
/* include MTGP pre-computed parameter sets */
#include <curand_mtgp32dc_p_11213.h>
#include <cuda_runtime_api.h>
#include <mesh.h>

#define SEED 1234

float calcDndtAse (unsigned &threads, 
<<<<<<< HEAD
		      unsigned &blocks, 
		      unsigned &hostRaysPerSample,
		      Mesh mesh,
		      Mesh hostMesh,
		      std::vector<double> *betaCellsVector,
		      float nTot,
		      float sigmaA,
		      float sigmaE,
		      float crystalFluorescence,
		      std::vector<double> *dndtAse){
=======
		   unsigned &blocks, 
		   unsigned &hostRaysPerSample,
		   Mesh mesh,
		   Mesh hostMesh,
		   std::vector<double> *betaCellsVector,
		   float nTot,
		   float sigmaA,
		   float sigmaE,
		   float crystalFluorescence,
		   std::vector<double> *dndtAse){
>>>>>>> 2738c886

  // Variable declaration
  // CPU
  double *hostImportance;
  unsigned *hostRaysPerPrism;
  cudaEvent_t start, stop;
  float runtimeGpu;
  unsigned *hostIndicesOfPrisms;
  float *hostPhiAse;

  // GPU
  float *phiAse;
  curandStateMtgp32 *devMTGPStates;
  mtgp32_kernel_params *devKernelParams;
  double *importance;
  unsigned *indicesOfPrisms;
  float *sumPhi;
  unsigned *raysDump;
  unsigned *raysPerPrism;

  //OPTIMIZE: find perfect number of threads - MUST be the same as the size of shared memory in kernel
  threads = 256; 
  blocks = 200;

  hostPhiAse          = (float*)    malloc (hostMesh.numberOfSamples * sizeof(float));
  hostImportance      = (double*)   malloc (hostMesh.numberOfPrisms  * sizeof(double));
  hostRaysPerPrism    = (unsigned*) malloc (hostMesh.numberOfPrisms  * sizeof(unsigned));
  hostIndicesOfPrisms = (unsigned*) malloc (hostRaysPerSample        * sizeof(unsigned));
  runtimeGpu = 0.0;

  for(unsigned i=0; i < hostRaysPerSample; ++i) hostIndicesOfPrisms[i] = 0;
  for(unsigned i=0; i < hostMesh.numberOfSamples; ++i) hostPhiAse[i] = 0.f;
  for(unsigned i=0; i < hostMesh.numberOfPrisms; ++i) hostRaysPerPrism[i] = 1;
  for(unsigned i=0; i < hostMesh.numberOfPrisms; ++i) hostImportance[i] = 1.0;

  cudaEventCreate(&start);
  cudaEventCreate(&stop);

  // Init mersenne twister PRNG
  CUDA_CALL(cudaMalloc((void **)&devMTGPStates, blocks * sizeof(curandStateMtgp32)));
  CUDA_CALL(cudaMalloc((void**)&devKernelParams, sizeof(mtgp32_kernel_params)));
  CURAND_CALL(curandMakeMTGP32Constants(mtgp32dc_params_fast_11213, devKernelParams));
  CURAND_CALL(curandMakeMTGP32KernelState(devMTGPStates, mtgp32dc_params_fast_11213, devKernelParams, blocks, SEED));

  // Memory allocation on device
  CUDA_CHECK_RETURN(cudaMalloc(&phiAse, hostMesh.numberOfSamples * sizeof(float)));
  CUDA_CHECK_RETURN(cudaMalloc(&importance, hostMesh.numberOfPrisms * sizeof(double)));
  CUDA_CHECK_RETURN(cudaMalloc(&indicesOfPrisms, hostRaysPerSample * sizeof(unsigned)));
  CUDA_CHECK_RETURN(cudaMalloc(&raysPerPrism,hostMesh.numberOfPrisms * sizeof(unsigned)));
  CUDA_CHECK_RETURN(cudaMalloc(&sumPhi, sizeof(float)));
  CUDA_CHECK_RETURN(cudaMalloc(&raysDump, sizeof(unsigned)));

  // Copy host to device
  CUDA_CHECK_RETURN(cudaMemcpy(phiAse, hostPhiAse, hostMesh.numberOfSamples * sizeof(float), cudaMemcpyHostToDevice));

  // Calculate Phi Ase foreach sample
  fprintf(stderr, "\nC Start Phi Ase calculation\n");
  cudaEventRecord(start, 0);
  for(unsigned sample_i = 0; sample_i < hostMesh.numberOfSamples; ++sample_i){
    if(sample_i % 200 == 0) fprintf(stderr, "C Sampling point %d/%d done\n", sample_i, hostMesh.numberOfSamples);
    Point sample  = hostMesh.samples[sample_i];

    importanceSampling(sample,mesh,hostRaysPerSample,sigmaA,sigmaE,nTot,importance,sumPhi,raysPerPrism,indicesOfPrisms,raysDump,threads,blocks);
    CUDA_CHECK_RETURN(cudaMemcpy(hostRaysPerPrism,raysPerPrism, hostMesh.numberOfPrisms*sizeof(unsigned),cudaMemcpyDeviceToHost));

    // Prism scheduling for gpu threads
    for(unsigned prism_i=0, absoluteRay = 0; prism_i < hostMesh.numberOfPrisms; ++prism_i){
      for(unsigned ray_i=0; ray_i < hostRaysPerPrism[prism_i]; ++ray_i){
        hostIndicesOfPrisms[absoluteRay++] = prism_i;
        assert(absoluteRay <= hostRaysPerSample);
      }
    }
    // Copy dynamic sample data to device
    CUDA_CHECK_RETURN(cudaMemcpy(indicesOfPrisms, hostIndicesOfPrisms, hostRaysPerSample * sizeof(unsigned), cudaMemcpyHostToDevice));

    // Start Kernel
    calcSamplePhiAse<<< blocks, threads >>>(devMTGPStates, sample, mesh, indicesOfPrisms, importance, hostRaysPerSample, phiAse, sample_i, sigmaA, sigmaE, nTot);

  }
  // Copy solution back to host
  CUDA_CHECK_RETURN(cudaMemcpy(hostPhiAse, phiAse, hostMesh.numberOfSamples * sizeof(float), cudaMemcpyDeviceToHost));

  // Stop time
  cudaEventRecord(stop, 0);
  cudaEventSynchronize(stop);
  cudaEventElapsedTime(&runtimeGpu, start, stop);

  // Calculate dndt Ase
  for(unsigned sample_i = 0; sample_i < hostMesh.numberOfSamples; ++sample_i){
    hostPhiAse[sample_i] = float( (double(hostPhiAse[sample_i]) / (hostRaysPerSample * 4.0f * 3.14159)));
    double gain_local = double(nTot) * (betaCellsVector->at(sample_i)) * double(sigmaE + sigmaA) - double(nTot * sigmaA);
    dndtAse->at(sample_i) = gain_local * hostPhiAse[sample_i] / crystalFluorescence;
        
  }

  // Free Memory
  cudaDeviceReset();
  return runtimeGpu;

<<<<<<< HEAD
}
=======
}
>>>>>>> 2738c886
<|MERGE_RESOLUTION|>--- conflicted
+++ resolved
@@ -19,18 +19,6 @@
 #define SEED 1234
 
 float calcDndtAse (unsigned &threads, 
-<<<<<<< HEAD
-		      unsigned &blocks, 
-		      unsigned &hostRaysPerSample,
-		      Mesh mesh,
-		      Mesh hostMesh,
-		      std::vector<double> *betaCellsVector,
-		      float nTot,
-		      float sigmaA,
-		      float sigmaE,
-		      float crystalFluorescence,
-		      std::vector<double> *dndtAse){
-=======
 		   unsigned &blocks, 
 		   unsigned &hostRaysPerSample,
 		   Mesh mesh,
@@ -41,7 +29,6 @@
 		   float sigmaE,
 		   float crystalFluorescence,
 		   std::vector<double> *dndtAse){
->>>>>>> 2738c886
 
   // Variable declaration
   // CPU
@@ -141,8 +128,4 @@
   cudaDeviceReset();
   return runtimeGpu;
 
-<<<<<<< HEAD
-}
-=======
-}
->>>>>>> 2738c886
+}