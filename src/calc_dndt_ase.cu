--- conflicted
+++ resolved
@@ -92,13 +92,7 @@
     if(sample_i % 200 == 0) fprintf(stderr, "C Sampling point %d/%d done\n", sample_i, hostMesh.numberOfSamples);
     Point sample  = hostMesh.samples[sample_i];
 
-<<<<<<< HEAD
-    importanceSamplingGPU(sample,hostMesh,mesh,hostRaysPerSample,sigmaA,sigmaE,nTot,importance,sumPhi,raysPerPrism,raysDump,threads,blocks);
-=======
-    //importanceSamplingNew(sample, hostMesh, hostRaysPerSample, sigmaA, sigmaE, nTot, hostImportance, hostRaysPerPrism);
     importanceSamplingGPU(sample,mesh,hostRaysPerSample,sigmaA,sigmaE,nTot,importance,sumPhi,raysPerPrism,indicesOfPrisms,raysDump,threads,blocks);
-
->>>>>>> ad403032
     CUDA_CHECK_RETURN(cudaMemcpy(hostRaysPerPrism,raysPerPrism, hostMesh.numberOfPrisms*sizeof(unsigned),cudaMemcpyDeviceToHost));
 
     // Prism scheduling for gpu threads
@@ -108,12 +102,7 @@
         assert(absoluteRay <= hostRaysPerSample);
       }
     }
-<<<<<<< HEAD
-
-    // Copy dynamic sample date to device
-=======
     // Copy dynamic sample data to device
->>>>>>> ad403032
     CUDA_CHECK_RETURN(cudaMemcpy(indicesOfPrisms, hostIndicesOfPrisms, hostRaysPerSample * sizeof(unsigned), cudaMemcpyHostToDevice));
 
     // Start Kernel
