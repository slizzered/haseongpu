--- conflicted
+++ resolved
@@ -131,35 +131,17 @@
   cudaDeviceSetCacheConfig(cudaFuncCachePreferL1);
 
   for(unsigned sample_i = 0; sample_i < hostMesh.numberOfSamples; ++sample_i){
-<<<<<<< HEAD
     bool expectationIsMet = false;
     hostRaysPerSample = hostRaysPerSampleSave;
 
     while(!expectationIsMet){
     expectationIsMet = true;
-
-      hostRaysPerSample = importanceSampling(sample_i, mesh, hostRaysPerSample, sigmaA, sigmaE, importance, sumPhi, raysPerPrism, indicesOfPrisms, raysDump, cumulativeSums, blockDim, gridDim);
-
-      CUDA_CHECK_RETURN(cudaMemcpy(hostRaysPerPrism, raysPerPrism, hostMesh.numberOfPrisms * gridDim.y * sizeof(unsigned),cudaMemcpyDeviceToHost));
-
-      // Prism scheduling for gpu threads
-      for(unsigned wave_i=0; wave_i < gridDim.y; ++wave_i){
-        for(unsigned prism_i=0, absoluteRay = 0; prism_i < hostMesh.numberOfPrisms; ++prism_i){
-          for(unsigned ray_i=0; ray_i < hostRaysPerPrism[prism_i + hostMesh.numberOfPrisms * wave_i]; ++ray_i){
-            hostIndicesOfPrisms[absoluteRay + hostRaysPerSample * wave_i] = prism_i;
-            absoluteRay++;
-            assert(absoluteRay <= hostRaysPerSample);
-          }
-        }
-      }
-=======
     
     hostRaysPerSample = importanceSampling(sample_i, mesh, hostRaysPerSample, sigmaA, sigmaE, importance, sumPhi, raysPerPrism, indicesOfPrisms, raysDump, cumulativeSums, blockDim, gridDim);
 
     // Prism scheduling for gpu threads
     CUDA_CHECK_RETURN(cudaMemcpy(hostRaysPerPrism, raysPerPrism, hostMesh.numberOfPrisms * gridDim.y * sizeof(unsigned),cudaMemcpyDeviceToHost));
     calcIndicesOfPrism(hostIndicesOfPrisms, hostRaysPerPrism, hostRaysPerSample, hostMesh, gridDim);
->>>>>>> 52113731
 
       // Copy dynamic sample data to device
       CUDA_CHECK_RETURN(cudaMemcpy(indicesOfPrisms, hostIndicesOfPrisms, hostRaysPerSample * gridDim.y * sizeof(unsigned), cudaMemcpyHostToDevice));
@@ -167,14 +149,9 @@
       // Start Kernel
       calcSamplePhiAse<<< gridDim, blockDim >>>(devMTGPStates, mesh, indicesOfPrisms, importance, hostRaysPerSample, phiAse, phiAseSquare, sample_i, sigmaA, sigmaE);
 
-<<<<<<< HEAD
       // Calculate expectations
       for(unsigned wave_i = 0; wave_i < gridDim.y; ++wave_i){
         int sampleOffset = sample_i + hostMesh.numberOfSamples * wave_i;
-=======
-    // Update progressbar
-    if((sample_i+1) % 10 == 0) fancyProgressBar(sample_i,hostMesh.numberOfSamples,60,progressStartTime);
->>>>>>> 52113731
 
         // Copy solution (for this samplepoint) back to host
         CUDA_CHECK_RETURN(cudaMemcpy(&(hostPhiAse->at(sampleOffset)), &(phiAse[sampleOffset]), sizeof(float), cudaMemcpyDeviceToHost));
