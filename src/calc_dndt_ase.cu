#include "calc_dndt_ase.h"
#include <stdio.h>
#include <stdlib.h>
#include <math.h>
#include <vector_types.h>
#include <assert.h>
#include <vector>
#include <curand_kernel.h>
#include <cudachecks.h>
#include <importance_sampling.h>
#include <test_functions.h>
#include <cuda_utils.h> /* copyToDevice, copyFromDevice */
#include "calc_sample_phi_ase.h"
/* include MTGP host helper functions */
#include <curand_mtgp32_host.h>

/* include MTGP pre-computed parameter sets */
/* include <curand_mtgp32dc_p_11213.h> */

#include <cuda_runtime_api.h>
#include <mesh.h>
#include <ctime> /* progressBar */
#include <progressbar.h> /*progressBar */

#define SEED 1234

/**
 * @brief Calculates which ray should start in which prism. Thus
 *        every thread in on gpu knows the index of the prism
 *        where its rays starts.
 *
 **/
void calcIndicesOfPrism(std::vector<unsigned> &indicesOfPrisms, std::vector<unsigned> &numberOfReflections, std::vector<unsigned> raysPerPrism, unsigned reflectionSlices, unsigned raysPerSample, Mesh mesh){
  // Init vectors with zero
  for(unsigned i=0;  i < indicesOfPrisms.size() ; ++i) indicesOfPrisms[i] = 0;
  for(unsigned i=0;  i < numberOfReflections.size() ; ++i) numberOfReflections[i] = 0;

  // Calc new values
  for(unsigned reflection_i =0; reflection_i < reflectionSlices; ++reflection_i){
    for(unsigned prism_i=0, absoluteRay = 0; prism_i < mesh.numberOfPrisms; ++prism_i){
      unsigned reflectionOffset = reflection_i * mesh.numberOfPrisms;
      for(unsigned ray_i=0; ray_i < raysPerPrism[prism_i + reflectionOffset]; ++ray_i){
        indicesOfPrisms[absoluteRay] = prism_i;
        numberOfReflections[absoluteRay] = reflection_i;
        absoluteRay++;
        assert(absoluteRay <= raysPerSample);

      }

    }

  }

}


/**
 * @brief Gives every 200 blocks an index to the sigma_a/_e array or -1
 *        if this wavelength will be ignored.
 **/
void calcIndicesOfWavelengths(int *indicesOfWavelength, dim3 gridDim, std::vector<bool> ignoreWavelength){
  for(unsigned wave_i=0; wave_i < gridDim.y; ++wave_i){
    if(ignoreWavelength[wave_i]){
      indicesOfWavelength[wave_i] = -1;
    }
    else{
      indicesOfWavelength[wave_i] = wave_i;

    }

  }

}

double calcExpectation(double phiAse, double phiAseSquare, unsigned raysPerSample){
  double a = phiAseSquare / raysPerSample;
  double b = (phiAse / raysPerSample) * (phiAse / raysPerSample);

  return sqrt(abs((a - b) / raysPerSample));
}

float calcDndtAse (unsigned &threads, 
    unsigned &blocks,
    unsigned &hostRaysPerSample,
	unsigned maxRaysPerSample,
    Mesh mesh,
    Mesh hostMesh,
    std::vector<double> hostSigmaA,
    std::vector<double> hostSigmaE,
	float expectationThreshold,
	bool useReflections,
    std::vector<double> &dndtAse,
    std::vector<float> &hostPhiAse,
    std::vector<double> &expectation
    ){

  // Variable declaration
  // CPU
  float runtime;
  time_t starttime,progressStartTime;
  unsigned hostRaysPerSampleSave;
  unsigned maxReflections;
  unsigned reflectionSlices;
  bool distributeRandomly;

  // GPU
  curandStateMtgp32 *devMTGPStates;
  mtgp32_kernel_params *devKernelParams;

  // Variable Definitions
  dim3 blockDim(256);
  dim3 gridDim(200, hostSigmaE.size());
  threads = blockDim.x;
  blocks = gridDim.x;

  starttime = time(0);
  hostRaysPerSampleSave = hostRaysPerSample;
<<<<<<< HEAD

  if(useReflections){
	maxReflections = hostMesh.getMaxReflections(); 
  }else{
	maxReflections = 0;
  }

=======
  expectationThreshold = 0.5;
  maxRaysPerSample = max(10000, hostRaysPerSample); // 1M
  maxReflections = 14;
>>>>>>> dacce48a
  reflectionSlices = 1 + 2 * maxReflections;
  distributeRandomly = true;

  // Memory allocation on host
  std::vector<unsigned> hostIndicesOfPrisms(maxRaysPerSample, 0);
  std::vector<unsigned> hostNumberOfReflections(maxRaysPerSample, 0);
  std::vector<double>   hostImportance(hostMesh.numberOfPrisms * reflectionSlices, 0);
  std::vector<unsigned> hostRaysPerPrism(hostMesh.numberOfPrisms * reflectionSlices, 1);
  std::vector<float>    hostPhiAseSquare(hostMesh.numberOfSamples * gridDim.y, 0);

  // Memory allocation/init and copy for device
  unsigned *indicesOfPrisms     = copyToDevice(hostIndicesOfPrisms);
  unsigned *numberOfReflections = copyToDevice(hostNumberOfReflections);
  unsigned *raysPerPrism        = copyToDevice(hostRaysPerPrism);
  double   *importance          = copyToDevice(hostImportance);
  float    *phiAseSquare        = copyToDevice(hostPhiAseSquare);
  float    *phiAse              = copyToDevice(hostPhiAse);
  
  // CUDA Mersenne twister for more than 200 blocks (for every wavelength)
  CUDA_CALL(cudaMalloc((void **)&devMTGPStates, gridDim.x  * sizeof(curandStateMtgp32)));
  CUDA_CALL(cudaMalloc((void**)&devKernelParams, sizeof(mtgp32_kernel_params)));

  // TODO remove unused states (if using only 1 wavelength at a time...)
  for(unsigned wave_i = 0; wave_i < gridDim.y; ++wave_i){
    CURAND_CALL(curandMakeMTGP32Constants(mtgp32dc_params_fast_11213, &(devKernelParams[wave_i])));
    CURAND_CALL(curandMakeMTGP32KernelState(&(devMTGPStates[gridDim.x * wave_i]), mtgp32dc_params_fast_11213, &(devKernelParams[wave_i]), gridDim.x, SEED + wave_i));
  }

  // Calculate Phi Ase foreach sample
  fprintf(stderr, "\nC Start Phi Ase calculation\n");
  progressStartTime = time(0);
  cudaDeviceSetCacheConfig(cudaFuncCachePreferL1);

  std::vector<unsigned> centerSample(expectation.size(), 0);

  for(unsigned wave_i = 0; wave_i < gridDim.y; ++wave_i){
    for(unsigned sample_i = 0; sample_i < hostMesh.numberOfSamples; ++sample_i){
      int sampleOffset = sample_i + hostMesh.numberOfSamples * wave_i;
      hostRaysPerSample = hostRaysPerSampleSave;

      while(true){
        importanceSampling(sample_i, reflectionSlices, mesh, hostRaysPerSample, hostSigmaA[wave_i], hostSigmaE[wave_i], importance, raysPerPrism, distributeRandomly, blockDim, gridDim);
	copyFromDevice(hostRaysPerPrism, raysPerPrism);

        // Prism scheduling for gpu threads
        calcIndicesOfPrism(hostIndicesOfPrisms, hostNumberOfReflections, hostRaysPerPrism, reflectionSlices, hostRaysPerSample, hostMesh);
	copyToDevice(hostIndicesOfPrisms, indicesOfPrisms);
	copyToDevice(hostNumberOfReflections, numberOfReflections);

	// TESTING OUTPUT
	if(sample_i == 1386)
	  centerSample.assign(hostRaysPerPrism.begin(), hostRaysPerPrism.end());

        // Start Kernel
        calcSamplePhiAse<<< 200, blockDim >>>(devMTGPStates, mesh, indicesOfPrisms, wave_i, numberOfReflections, importance, hostRaysPerSample, phiAse, phiAseSquare, sample_i, hostSigmaA[wave_i], hostSigmaE[wave_i]);

        // Copy solution (for this samplepoint) back to host
	hostPhiAse[sampleOffset]       = copyFromDevice(&(phiAse[sampleOffset]));
	hostPhiAseSquare[sampleOffset] = copyFromDevice(&(phiAseSquare[sampleOffset]));

        // Check square error
        expectation.at(sampleOffset) = calcExpectation(hostPhiAse.at(sampleOffset), hostPhiAseSquare[sampleOffset], hostRaysPerSample);

        if(expectation.at(sampleOffset) < expectationThreshold) break;
        if((hostRaysPerSample * 10) > maxRaysPerSample)          break;

        // fprintf(stderr,"increasing from %d to %d\n",hostRaysPerSample, hostRaysPerSample*10);
        // If the threshold is still too high, increase the number of rays and reset the previously calculated value
        hostRaysPerSample *= 10;
        hostPhiAse.at(sampleOffset) = 0;
        hostPhiAseSquare[sampleOffset] = 0;
	copyToDevice(hostPhiAse[sampleOffset], &(phiAse[sampleOffset]));
	copyToDevice(hostPhiAseSquare[sampleOffset], &(phiAseSquare[sampleOffset]));

      }
      // Update progressbar
      if((sample_i+1) % 10 == 0) fancyProgressBar(sample_i,hostMesh.numberOfSamples,60,progressStartTime);

      // Calculate dndt Ase, after one point is completely sampled
      hostPhiAse.at(sampleOffset) = float((double(hostPhiAse.at(sampleOffset)) / (hostRaysPerSample * 4.0f * 3.14159)));
      double gain_local = double(hostMesh.nTot) * hostMesh.betaCells[sample_i] * double(hostSigmaE[wave_i] + hostSigmaA[wave_i]) - double(hostMesh.nTot * hostSigmaA[wave_i]);
      dndtAse.at(sampleOffset) = gain_local * hostPhiAse.at(sampleOffset) / hostMesh.crystalFluorescence;


    }
  }

  // Stop time
  runtime = difftime(time(0),starttime);

  // TESTING OUTPUT
  expectation.assign(centerSample.begin(), centerSample.end());

  // Free Memory
  cudaFree(phiAse);
  cudaFree(importance);
  cudaFree(indicesOfPrisms);
  cudaFree(raysPerPrism);
  cudaFree(numberOfReflections);
  cudaFree(phiAseSquare);
  cudaDeviceReset();

  return runtime;
}
<|MERGE_RESOLUTION|>--- conflicted
+++ resolved
@@ -115,7 +115,6 @@
 
   starttime = time(0);
   hostRaysPerSampleSave = hostRaysPerSample;
-<<<<<<< HEAD
 
   if(useReflections){
 	maxReflections = hostMesh.getMaxReflections(); 
@@ -123,11 +122,6 @@
 	maxReflections = 0;
   }
 
-=======
-  expectationThreshold = 0.5;
-  maxRaysPerSample = max(10000, hostRaysPerSample); // 1M
-  maxReflections = 14;
->>>>>>> dacce48a
   reflectionSlices = 1 + 2 * maxReflections;
   distributeRandomly = true;
 
