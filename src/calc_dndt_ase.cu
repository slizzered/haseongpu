--- conflicted
+++ resolved
@@ -263,18 +263,10 @@
   cudaEventCreate(&start);
   cudaEventCreate(&stop);
 
-<<<<<<< HEAD
   for(int i=0; i < hostRaysPerSampleMax; ++i) hostIndicesOfPrisms[i] = 0;
   for(int i=0; i < hostNumberOfSamples; ++i) hostPhiASE[i] = 0.f;
   for(int i=0; i < hostNumberOfPrisms; ++i) hostNumberOfImportantRays[i] = 1;
   for(int i=0; i < hostNumberOfPrisms; ++i) hostImportance[i] = 1.0;
-=======
-  for(unsigned i=0; i < hostRaysPerSample; ++i) hostIndicesOfPrisms[i] = 0;
-  for(unsigned i=0; i < hostNumberOfSamples; ++i) hostPhiASE[i] = 0.f;
-  for(unsigned i=0; i < hostNumberOfPrisms; ++i) hostNumberOfImportantRays[i] = 1;
-  for(unsigned i=0; i < hostNumberOfPrisms; ++i) hostImportance[i] = 1.0;
->>>>>>> 4069ab75
-
 
   CUDA_CHECK_RETURN(cudaEventRecord(start, 0));
 
@@ -452,8 +444,6 @@
   //   double gain_local = double(hostNTot) * (betaCellsVector->at(sample_i)) * double(hostSigmaE + hostSigmaA) - double(hostNTot * hostSigmaA);
   //   dndtAse->at(sample_i) = gain_local * hostPhiASE[sample_i] / hostCrystalFluorescence;
   // }
-
-<<<<<<< HEAD
   //   // Print experiment data
   //   testKernel<<<1,1>>>(points, xOfNormals, yOfNormals,
   //       neighbors, forbidden, positionsOfNormalVectors,
@@ -461,21 +451,6 @@
   //       indicesOfPrisms, hostNTot, hostSigmaA, hostSigmaE,
   //       hostNumberOfPoints, hostNumberOfTriangles, hostNumberOfLevels,
   //       hostThicknessOfPrism, hostCrystalFluorescence, 5);
-=======
-  // Stop time
-  cudaEventRecord(stop, 0);
-  cudaEventSynchronize(stop);
-  cudaEventElapsedTime(&runtimeGpu, start, stop);
-
-  // Calculate dndt Ase
-  CUDA_CHECK_RETURN(cudaMemcpy(hostPhiASE, phiASE, hostNumberOfPoints * hostNumberOfLevels * sizeof(float), cudaMemcpyDeviceToHost));
-  for(unsigned sample_i=0; sample_i < hostNumberOfSamples; ++sample_i){
-    hostPhiASE[sample_i] = float( (double(hostPhiASE[sample_i]) / (hostRaysPerSample * 4.0f * 3.14159)));
-    double gain_local = double(hostNTot) * (betaCellsVector->at(sample_i)) * double(hostSigmaE + hostSigmaA) - double(hostNTot * hostSigmaA);
-    dndtAse->at(sample_i) = gain_local * hostPhiASE[sample_i] / hostCrystalFluorescence;
-        
-  }
->>>>>>> 4069ab75
 
   // Free Memory
   cudaFree(points);
