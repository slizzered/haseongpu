#include <mesh.h>
#include <stdio.h>
#include <propagate_ray.h>
#include <geometry.h>
#include <assert.h>

// ##############################################################
// # Reconstruction                                             #
// ##############################################################
void importanceSamplingNew(Point samplePoint, Mesh mesh, unsigned raysPerSample, double sigmaA, double sigmaE, double nTot,  double *importance, unsigned *raysPerPrism){
  Triangle *triangles = mesh.triangles;

  int raysLeft = 0;
  int raysDump = 0;
  double sumPhi = 0;
  double surfaceTotal = 0;
  double gain = 0;
  Ray ray;
  Point startPoint;
  Triangle startTriangle;

  // Calculate importance by propagation from trianglecenter to every other center
  for(unsigned triangle_i = 0; triangle_i < mesh.numberOfTriangles; ++triangle_i){
    for(unsigned level_i = 0; level_i < mesh.numberOfLevels - 1; ++level_i){
      startTriangle = triangles[triangle_i];
      startPoint.x = startTriangle.center.x;
      startPoint.y = startTriangle.center.y;
      startPoint.z = (level_i + 0.5) * mesh.thickness;
      ray = generateRay(startPoint, samplePoint);

      gain = propagateRayNew(ray, level_i, startTriangle, triangles, sigmaA, sigmaE, nTot, mesh.thickness);

      importance[triangle_i + level_i * mesh.numberOfTriangles] = startTriangle.betaValues[level_i] * gain;
      sumPhi += importance[triangle_i + level_i * mesh.numberOfTriangles];

    }
    surfaceTotal += triangles[triangle_i].surface;
  }

  // Calculate number of rays/prism
  for(unsigned triangle_i = 0; triangle_i < mesh.numberOfTriangles; ++triangle_i){
    for(unsigned level_i = 0; level_i < mesh.numberOfLevels - 1; ++level_i){
      raysPerPrism[triangle_i + level_i * mesh.numberOfTriangles] =  (unsigned)(floor(importance[triangle_i + level_i * mesh.numberOfTriangles] / sumPhi * raysPerSample));
      raysDump +=  raysPerPrism[triangle_i + level_i * mesh.numberOfTriangles];
    }

  }

  raysLeft = raysPerSample - raysDump;

  // TODO What happens with random failure ?
  // TODO Distribute the remaining rays randomly
  for (int i_r=0; i_r < raysLeft; i_r++){
    int rand_t = (int )(rand() % mesh.numberOfTriangles);
    int rand_z = (int )(rand() % (mesh.numberOfLevels-1));
    raysPerPrism[rand_t + rand_z * mesh.numberOfTriangles]++;

  }

<<<<<<< HEAD
  // Now think about the mount of rays which would come out of this volume(surface)
  // dividing this number with the new amount of rays gives the final importance weight for this area!
  for (int triangle_i=0; triangle_i < mesh.numberOfTriangles; ++triangle_i){
    for (int level_i=0; level_i < mesh.numberOfLevels - 1; ++level_i){
      if (raysPerPrism[triangle_i + level_i * mesh.numberOfTriangles] > 0){
  	importance[triangle_i + level_i * mesh.numberOfTriangles] = raysPerSample * triangles[triangle_i].surface / surfaceTotal / raysPerPrism[triangle_i + level_i * mesh.numberOfTriangles];
=======
  //  Now think about the mount of rays which would come out of this volume(surface)
  //  dividing this number with the new amount of rays gives the final importance weight for this area!
  for (unsigned triangle_i=0; triangle_i < numberOfTriangles; ++triangle_i){
    for (unsigned level_i=0; level_i < numberOfLevels; ++level_i){
      if (raysPerPrism[triangle_i + (level_i * numberOfTriangles)] > 0){
  	importance[triangle_i + (level_i * numberOfTriangles)] = raysPerSample * triangles[triangle_i].surface / surfaceTotal / raysPerPrism[triangle_i + (level_i * numberOfTriangles)];
>>>>>>> 4069ab75

      }
      else{
  	importance[triangle_i + level_i * mesh.numberOfTriangles] = 0; 

      }

    }

  }

}


// #################################################
// # Old Code                                      #
// #################################################


/**
 * calculate the gain from the centers of each of the boxes to the observed point
 * calculate the gain and make a "mapping"
 * receipt: pick the point in the center of one cell, 
 * calculate the gain from this point to the observed point,
 * estimate the inner part of the Phi_ASE - Integral,
 * scale the amount of rays proportionally with it
 * sum the amount of rays and scale it to Int=1, which gives the inverse weights
 * the number of rays is determined via floor(), with ceil(), zero-redions could be added
 * use the routine "propagation"!, test: no reflections, just exponential
 *
 **/
unsigned importanceSampling(int point,
    int startLevel,
    double *importance,
    unsigned *numberOfImportantRays,
    double *points,
    double *xOfNormals,
    double *yOfNormals,
    int *positionsOfNormalVectors,
    int *neighbors,
    int *forbidden,
    double *betaValues,
    double *xOfTriangleCenter,
    double *yOfTriangleCenter,
    float *surface,
    unsigned raysPerSample,
    unsigned numberOfPoints,
    unsigned numberOfLevels,
    unsigned numberOfTriangles,
    float thicknessOfPrism,
    float sigmaA,
    float sigmaE,
    float nTot
    )
{
  int raysLeft;
  unsigned raysDump;
  double sumPhi;
  double surfaceTotal;
  double xPos, yPos, zPos;
  double prop;

  raysDump = 0;
  sumPhi = 0.0;
  surfaceTotal = 0.0;
  xPos = points[point];
  yPos = points[point + numberOfPoints];
  zPos = startLevel * thicknessOfPrism;

  // Calculate importance by propagation from trianglecenter to every other center
<<<<<<< HEAD
  for (int i_t=0; i_t < numberOfTriangles; ++i_t){
    for (int i_z=0; i_z < (numberOfLevels-1); ++i_z){
      prop = propagateRay(xOfTriangleCenter[i_t], yOfTriangleCenter[i_t], 
          thicknessOfPrism * (i_z+0.5),  xPos, yPos, zPos, i_t, i_z, 
          points, xOfNormals, yOfNormals, positionsOfNormalVectors, 
          neighbors, forbidden, betaValues,
          nTot, sigmaE, sigmaA, thicknessOfPrism, numberOfLevels, numberOfPoints, numberOfTriangles);
=======
  for (unsigned i_t=0; i_t < numberOfTriangles; ++i_t){
    for (unsigned i_z=0; i_z < (numberOfLevels-1); ++i_z){
      prop = propagateRayHost(xOfTriangleCenter[i_t], yOfTriangleCenter[i_t], 
      			       thicknessOfPrism * (i_z+0.5),  xPos, yPos, zPos, i_t, i_z, 
      			       points, xOfNormals, yOfNormals, positionsOfNormalVectors, 
      			       neighbors, forbidden, betaValues,
      			       numberOfPoints, numberOfTriangles, thicknessOfPrism,
      			       sigmaA, sigmaE, nTot
      			       );
>>>>>>> 4069ab75

      importance[i_t + i_z * numberOfTriangles] = betaValues[i_t + i_z * numberOfTriangles]*(prop);
      sumPhi += importance[i_t + i_z * numberOfTriangles];

    }
    surfaceTotal += surface[i_t];

  }

  // Calculate number of rays/prism
  for (unsigned i_t=0; i_t < numberOfTriangles; ++i_t){
    for (unsigned i_z=0; i_z < (numberOfLevels-1); ++i_z){
      numberOfImportantRays[i_t + i_z * numberOfTriangles] = (unsigned)(floor(importance[i_t + i_z * numberOfTriangles] / sumPhi * raysPerSample));
      raysDump +=  numberOfImportantRays[i_t + i_z * numberOfTriangles];
    }

  }
  raysLeft = raysPerSample - raysDump;

  // TODO What happens with random failure ?
  // Distribute the remaining rays randomly
    for (int i_r=0; i_r < raysLeft; i_r++){
      int rand_t = (int )(rand() % numberOfTriangles);
      int rand_z = (int )(rand() % (numberOfLevels-1));
      numberOfImportantRays[rand_t + rand_z * numberOfTriangles]++;
  
    }

<<<<<<< HEAD
  // Now think about the mount of rays which would come out of this volume(surface)
  // dividing this number with the new amount of rays gives the final importance weight for this area!
  for (int i_t=0; i_t<numberOfTriangles; ++i_t){
    for (int i_z=0; i_z<(numberOfLevels-1); ++i_z){
=======
  //  Now think about the mount of rays which would come out of this volume(surface)
  //  dividing this number with the new amount of rays gives the final importance weight for this area!
  for (unsigned i_t=0; i_t<numberOfTriangles; ++i_t){
    for (unsigned i_z=0; i_z<(numberOfLevels-1); ++i_z){
>>>>>>> 4069ab75
      if (numberOfImportantRays[i_t + i_z*numberOfTriangles] > 0){
        importance[i_t + i_z*numberOfTriangles] = raysPerSample * surface[i_t] / surfaceTotal / numberOfImportantRays[i_t + i_z*numberOfTriangles];
      }
      else{
        importance[i_t + i_z*numberOfTriangles] = 0; 
      }
    }
  }
  //return raysDump;
  return raysPerSample;
}<|MERGE_RESOLUTION|>--- conflicted
+++ resolved
@@ -57,21 +57,12 @@
 
   }
 
-<<<<<<< HEAD
   // Now think about the mount of rays which would come out of this volume(surface)
   // dividing this number with the new amount of rays gives the final importance weight for this area!
   for (int triangle_i=0; triangle_i < mesh.numberOfTriangles; ++triangle_i){
     for (int level_i=0; level_i < mesh.numberOfLevels - 1; ++level_i){
       if (raysPerPrism[triangle_i + level_i * mesh.numberOfTriangles] > 0){
   	importance[triangle_i + level_i * mesh.numberOfTriangles] = raysPerSample * triangles[triangle_i].surface / surfaceTotal / raysPerPrism[triangle_i + level_i * mesh.numberOfTriangles];
-=======
-  //  Now think about the mount of rays which would come out of this volume(surface)
-  //  dividing this number with the new amount of rays gives the final importance weight for this area!
-  for (unsigned triangle_i=0; triangle_i < numberOfTriangles; ++triangle_i){
-    for (unsigned level_i=0; level_i < numberOfLevels; ++level_i){
-      if (raysPerPrism[triangle_i + (level_i * numberOfTriangles)] > 0){
-  	importance[triangle_i + (level_i * numberOfTriangles)] = raysPerSample * triangles[triangle_i].surface / surfaceTotal / raysPerPrism[triangle_i + (level_i * numberOfTriangles)];
->>>>>>> 4069ab75
 
       }
       else{
@@ -142,7 +133,6 @@
   zPos = startLevel * thicknessOfPrism;
 
   // Calculate importance by propagation from trianglecenter to every other center
-<<<<<<< HEAD
   for (int i_t=0; i_t < numberOfTriangles; ++i_t){
     for (int i_z=0; i_z < (numberOfLevels-1); ++i_z){
       prop = propagateRay(xOfTriangleCenter[i_t], yOfTriangleCenter[i_t], 
@@ -150,17 +140,6 @@
           points, xOfNormals, yOfNormals, positionsOfNormalVectors, 
           neighbors, forbidden, betaValues,
           nTot, sigmaE, sigmaA, thicknessOfPrism, numberOfLevels, numberOfPoints, numberOfTriangles);
-=======
-  for (unsigned i_t=0; i_t < numberOfTriangles; ++i_t){
-    for (unsigned i_z=0; i_z < (numberOfLevels-1); ++i_z){
-      prop = propagateRayHost(xOfTriangleCenter[i_t], yOfTriangleCenter[i_t], 
-      			       thicknessOfPrism * (i_z+0.5),  xPos, yPos, zPos, i_t, i_z, 
-      			       points, xOfNormals, yOfNormals, positionsOfNormalVectors, 
-      			       neighbors, forbidden, betaValues,
-      			       numberOfPoints, numberOfTriangles, thicknessOfPrism,
-      			       sigmaA, sigmaE, nTot
-      			       );
->>>>>>> 4069ab75
 
       importance[i_t + i_z * numberOfTriangles] = betaValues[i_t + i_z * numberOfTriangles]*(prop);
       sumPhi += importance[i_t + i_z * numberOfTriangles];
@@ -189,17 +168,10 @@
   
     }
 
-<<<<<<< HEAD
   // Now think about the mount of rays which would come out of this volume(surface)
   // dividing this number with the new amount of rays gives the final importance weight for this area!
   for (int i_t=0; i_t<numberOfTriangles; ++i_t){
     for (int i_z=0; i_z<(numberOfLevels-1); ++i_z){
-=======
-  //  Now think about the mount of rays which would come out of this volume(surface)
-  //  dividing this number with the new amount of rays gives the final importance weight for this area!
-  for (unsigned i_t=0; i_t<numberOfTriangles; ++i_t){
-    for (unsigned i_z=0; i_z<(numberOfLevels-1); ++i_z){
->>>>>>> 4069ab75
       if (numberOfImportantRays[i_t + i_z*numberOfTriangles] > 0){
         importance[i_t + i_z*numberOfTriangles] = raysPerSample * surface[i_t] / surfaceTotal / numberOfImportantRays[i_t + i_z*numberOfTriangles];
       }
