#
#	Makefile
#
DATE="`date +%y%m%d%H%M%S`"

# compiler, linker, archiver
NVCC = nvcc
NVCC_FLAGS = --use_fast_math -Xptxas="-v"
NVCC_FLAGS = --use_fast_math 

DEV_FLAGS = --compiler-options="-Wall -Wextra"
<<<<<<< HEAD
#NVCC_FLAGS = --use_fast_math --include-path include
ARCH_FERMI = -arch=sm_20
ARCH_KEPLER = -arch=sm_35
=======

ARCH = -arch=sm_20
ARCH = -arch=sm_35
ARCH = -gencode=arch=compute_20,code=sm_20 -gencode=arch=compute_35,code=compute_35
>>>>>>> c95f2b44

# --maxrregcount=40

# build variables
SRCS = $(wildcard src/*.cu src/*/*.cu)
OBJS = $(SRCS:src/%.cu=bin/%.o)
TESTSRCS = $(wildcard tests/*.cu)
TEST_FLAGS = -g -G
INCLUDES = include

all: kepler

bin/%.o: src/%.cu $(wildcard include/*.h)
	$(NVCC) -dc $< -odir bin --include-path $(INCLUDES)  $(ARCH_KEPLER) $(NVCC_FLAGS) $(DEV_FLAGS)


kepler: $(OBJS) Makefile
	rm -f bin/link.o
	$(NVCC) $(ARCH_KEPLER) bin/*.o -dlink -o bin/link.o
	g++ bin/*.o -o bin/octrace -lcudart
	cp src/run_octrace.m bin/.

clean:
	rm -f bin/*

new: 
	make clean
	make

final_build:
	rm -f bin/link.o
	$(NVCC) $(SRCS) -dc -odir bin --include-path $(INCLUDES) $(ARCH) $(NVCC_FLAGS)
	$(NVCC) $(ARCH) bin/*.o -dlink -o bin/link.o
	cp src/run_octrace.m bin/.<|MERGE_RESOLUTION|>--- conflicted
+++ resolved
@@ -9,16 +9,10 @@
 NVCC_FLAGS = --use_fast_math 
 
 DEV_FLAGS = --compiler-options="-Wall -Wextra"
-<<<<<<< HEAD
-#NVCC_FLAGS = --use_fast_math --include-path include
-ARCH_FERMI = -arch=sm_20
-ARCH_KEPLER = -arch=sm_35
-=======
 
 ARCH = -arch=sm_20
 ARCH = -arch=sm_35
 ARCH = -gencode=arch=compute_20,code=sm_20 -gencode=arch=compute_35,code=compute_35
->>>>>>> c95f2b44
 
 # --maxrregcount=40
 
@@ -29,15 +23,15 @@
 TEST_FLAGS = -g -G
 INCLUDES = include
 
-all: kepler
+all: octrace
 
 bin/%.o: src/%.cu $(wildcard include/*.h)
-	$(NVCC) -dc $< -odir bin --include-path $(INCLUDES)  $(ARCH_KEPLER) $(NVCC_FLAGS) $(DEV_FLAGS)
+	$(NVCC) -dc $< -odir bin --include-path $(INCLUDES)  $(ARCH) $(NVCC_FLAGS) $(DEV_FLAGS)
 
 
-kepler: $(OBJS) Makefile
+octrace: $(OBJS) Makefile
 	rm -f bin/link.o
-	$(NVCC) $(ARCH_KEPLER) bin/*.o -dlink -o bin/link.o
+	$(NVCC) $(ARCH) bin/*.o -dlink -o bin/link.o
 	g++ bin/*.o -o bin/octrace -lcudart
 	cp src/run_octrace.m bin/.
 
