#
#	Makefile
#
DATE="`date +%y%m%d%H%M%S`"


# compiler, linker, archiver
NVCC = nvcc
<<<<<<< HEAD
NVCC_FLAGS = --ptxas-options=-v -arch=sm_35 --use_fast_math
=======
NVCC_FLAGS = --ptxas-options=-v --use_fast_math --include-path include
ARCH = -arch=sm_30
# --maxrregcount=40
>>>>>>> 3e6293a0

# build variables
SRCS = $(wildcard src/*.cu src/*/*.cu)
INCLUDES = include

all: octrace

# build octrace
octrace:
	$(NVCC) $(SRCS) -dc --include-path $(INCLUDES) $(ARCH) $(NVCC_FLAGS)
	$(NVCC) $(ARCH) *.o -dlink -o link.o
	g++ *.o -o bin/octrace -lcudart
	rm *.o<|MERGE_RESOLUTION|>--- conflicted
+++ resolved
@@ -6,13 +6,9 @@
 
 # compiler, linker, archiver
 NVCC = nvcc
-<<<<<<< HEAD
-NVCC_FLAGS = --ptxas-options=-v -arch=sm_35 --use_fast_math
-=======
 NVCC_FLAGS = --ptxas-options=-v --use_fast_math --include-path include
 ARCH = -arch=sm_30
 # --maxrregcount=40
->>>>>>> 3e6293a0
 
 # build variables
 SRCS = $(wildcard src/*.cu src/*/*.cu)
