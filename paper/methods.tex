--- conflicted
+++ resolved
@@ -104,19 +104,14 @@
 The adaptive method allows to remove strong peaks in the result
 of the simulation without sampling all sample points with
 a high number of rays resulting in reduced runtime.
-<<<<<<< HEAD
-\end{multicols}
+%\end{multicols}
 \begin{figure}[H]
-=======
-
-\begin{figure}
->>>>>>> 6e50ec98
   \centerline{
     \resizebox{0.5\textwidth}{!}{\includegraphics{plot/mse.png}}}
   \caption{Comparision no importance samling, not adaptive, adaptive}
   \label{plot:adaptive}
 \end{figure}
-\begin{multicols}{2}
+%\begin{multicols}{2}
 
 In figure~\ref{plot:adaptive} the adaptive method with 
 $5 \cdot 10^4$ to $5 \cdot 10^8$ rays per sample point is compared to the simulations
