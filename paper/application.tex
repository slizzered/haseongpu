--- conflicted
+++ resolved
@@ -71,11 +71,7 @@
     
  \end{description}
 A detailed description about the MATLAB compatible interface
-<<<<<<< HEAD
-and therefore the required arguments is given in the README file 
-=======
-and the required arguments is given in the README file 
->>>>>>> 9d0e4a07
+and the required arguments are given in the README file 
 and should be consulted.
 
 \subsubsection{Output}
