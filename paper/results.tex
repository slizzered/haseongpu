\section{Results}
\numberwithin{equation}{section}

\subsection{Setup of the testing environment}

The benchmarks were conducted on a GPU cluster consisting of 12 compute nodes,
each equipped with a quad core Intel Xeon CPU E5-2609 CPU (2.40GHz), 64GB RAM
and 4 NVIDIA Tesla K20M GPUs. Each GPU contains 2496 CUDA cores with a total
peak performance of 3520 GFLOP/s. Job submission is handled by TORQUE
(\cite{torque}) with Maui as scheduling backend. The modeled gain medium is a
\textbf{TODO: Daniel should check/complete the description of the medium} YAG
crystal with a square surface of $16cm^2$\textbf{(?)} and a thickness of
$0.6cm$\textbf{(?)}. Its upper surface was sampled with 321 points, resulting in
600 Delaunay triangles (see section \ref{subsec:meshSampling}). The mesh is
extruded 9 times on the vertical axis, amounting to a total of 3210 sample
points and 5400 prisms respectively.

\subsection{Benchmark of values}

\begin{itemize}

  \item TODO

  \item \textbf{Image: gain VS time for one single point. Overlay between
    experiment/daniels sim/our sim}

  \item comparison with previous values from Daniel's thesis

  \item (comparison with results from an experiment)

\end{itemize}



\subsection{Runtimes}
In Figure \ref{plot:runtime}, the runtimes of the original single threaded
algorithm from \cite{ASE2010} are compared to the developed non-adaptive
parallel ASE-flux algorithm with different numbers of rays to demonstrate
<<<<<<< HEAD
scaling for different workloads. All simulations were done without the usage
of reflections. To increase the number of GPUs to 48, an
\emph{array job} was scheduled and the sampling points distributed to the available
GPUs as seen in section \ref{subsubsec:multigpu}.  When using the CPU or up to 4
GPUs, the computation uses only a single node, which results in a linear scaling
of the algorithm. If the cluster's job submission system is used, a significant
runtime overhead can be seen as a result of the job scheduler. Therefore, using
a high number of GPUs can lead to suboptimal performance in otherwise fast
=======
scaling for different workloads. To increase the number of GPUs to 48, an
\emph{array job} was scheduled and the sampling points distributed to the
available GPUs as seen in section \ref{subsubsec:multigpu}.  When using the CPU
or up to 4 GPUs, the computation uses only a single node, which results in a
linear scaling of the algorithm. If the cluster's job submission system is used,
a significant runtime overhead can be seen as a result of the job scheduler.
This is probably related to a non-optimal PBS script. Therefore, using a high
number of GPUs can lead to suboptimal performance in otherwise fast
>>>>>>> 4025e437
computations. However, this becomes neglegible for very work intensive
simulations.
\begin{figure}[H]
  \centerline{
    \resizebox{0.5\textwidth}{!}{\includegraphics{plot/runtime.png}}}
  \caption{runtime of orginial algorithm compared to parallel algorithm}
  \label{plot:runtime}
\end{figure}
Apart from scheduling overhead, distributing the computation to multiple devices
scales well as long as every sample point is simulated with the exact same
number of rays. Changing this (e.g. through adaptive sampling), leads to a
potentially unbalanced workload on different devices and a high impact on efficiency.
(Figure \ref{plot:gpu_scaling}).
\begin{figure}[H]
  \centerline{
    \resizebox{0.5\textwidth}{!}{\includegraphics{plot/scaling.png}}}
  \caption{efficiency on multiple devices}
  \label{plot:gpu_scaling}
\end{figure}
Nevertheless, by using the idea of adaptive sampling, the precision of the
simulation can be adjusted using a $MSE$-threshold rather than simply increasing
the number of rays for all the sample points. Since only a small number of
sample points actually needs to be sampled with a high resolution, a small
increase in runtime can be sufficient to lower the maximal $MSE$ values below
the desired threshold. (Figure \ref{plot:adaptive_runtime}). This can be
adjusted to yield similar simulation results as the non-adaptive implementation
at a fraction of the runtime. Note that some values in the graphic actually
display almost the same runtime, since the computation always succeeded to stay
below the given threshold with very little additional effort.
\begin{figure}[H]
  \centerline{
    \resizebox{0.5\textwidth}{!}{\includegraphics{graphics/adaptive_runtime.png}}}
  \caption{runtime comparison of adaptive and non adaptive }
  \label{plot:adaptive_runtime}
\end{figure}
\subsection{Limitations and future work}
\label{subsec:limitations}
Future work should address reflections on the lateral sides of the gain medium
to allow the simulation of lateral feedback. The current implementation only
supports reflections on the upper and lower surface. Apart from that, the
scaling issues seen in Figure \ref{plot:gpu_scaling} can be mitigated by
assigning the sample points to the GPUs in a demand-based way. In theory,
processing times on the different devices will be more evenly, reducing the time
needed to wait for the slowest device and thus decreasing the overall duration
of the calculation. This might be efficiently by allocating the nodes first and
then using Message Passing Interface (MPI)\cite{MPI} to assign sample points by
a on-demand basis to the nodes. Lastly, a more optimized job submission script
for TORQUE could improve the previously mentioned scheduling overhead
significantly.<|MERGE_RESOLUTION|>--- conflicted
+++ resolved
@@ -36,17 +36,8 @@
 In Figure \ref{plot:runtime}, the runtimes of the original single threaded
 algorithm from \cite{ASE2010} are compared to the developed non-adaptive
 parallel ASE-flux algorithm with different numbers of rays to demonstrate
-<<<<<<< HEAD
 scaling for different workloads. All simulations were done without the usage
 of reflections. To increase the number of GPUs to 48, an
-\emph{array job} was scheduled and the sampling points distributed to the available
-GPUs as seen in section \ref{subsubsec:multigpu}.  When using the CPU or up to 4
-GPUs, the computation uses only a single node, which results in a linear scaling
-of the algorithm. If the cluster's job submission system is used, a significant
-runtime overhead can be seen as a result of the job scheduler. Therefore, using
-a high number of GPUs can lead to suboptimal performance in otherwise fast
-=======
-scaling for different workloads. To increase the number of GPUs to 48, an
 \emph{array job} was scheduled and the sampling points distributed to the
 available GPUs as seen in section \ref{subsubsec:multigpu}.  When using the CPU
 or up to 4 GPUs, the computation uses only a single node, which results in a
@@ -54,7 +45,6 @@
 a significant runtime overhead can be seen as a result of the job scheduler.
 This is probably related to a non-optimal PBS script. Therefore, using a high
 number of GPUs can lead to suboptimal performance in otherwise fast
->>>>>>> 4025e437
 computations. However, this becomes neglegible for very work intensive
 simulations.
 \begin{figure}[H]
