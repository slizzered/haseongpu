\section{Model}
\numberwithin{equation}{section}
The calculation of the ASE flux~$\Phi_{ASE}$ model is based on the concept of an
active gain medium with planar top and bottom surfaces. This \emph{gain medium} is
then sampled and for each \emph{sample point} (Figure~\ref{graphic:samples_reduced}) the amplification of spontaneous emission is
determined. 

\subsection{Monte Carlo simulation}
\label{subsec:monteCarlo}
For a given sample point $s_i$ in the gain medium, $\Phi_{ASE}$ can
be calculated as described in~\cite{ASE2010}:
\begin{equation}
  \label{eq:phi_ase_daniel} 
  \Phi_{ASE}(s_i)=\frac{1}{4\pi}\iint\limits_{V \lambda}
  \frac
    {\hat{n}(r)}
    {\tau_{f}|\rho(r,s_i)|^2}~g(\lambda)~G_{r\rightarrow s_i}~dV d\lambda
\end{equation}
where $G_{r\rightarrow s_i}$ denotes the amplification between
position $r$ and $s_i$ as a line integral on the vector~$\overrightarrow{rs_i}$.
One approach to solve the integral is to use Monte Carlo integration. For a
single wavelenght, the equation is rewritten as a sum:
\begin{equation}
  \label{eq:monte_carlo_ase}
  \Phi_{ASE}(s_i) = 
  \frac{1}{4\pi N\tau_f}
  \sum^{N-1}_{u=0} \hat{n}(r_{i,u}) \cdot gain(\overrightarrow{r_{i,u}s_i})
\end{equation}
where $N$ is the number of Monte Carlo simulations (the number of \emph{rays}
simulated) and $gain(\overrightarrow{r_{i,u}s_i})$ is the amplification along the
path $\overrightarrow{r_{i,u}s_i}$ of a single ray as it will be described in
formula~\eqref{eq:gain}. 


\subsection{The gain medium mesh} \label{subsec:meshSampling}
In order to distribute the sample points on the medium, it is treated as
a horizontal 2-dimensional plane, which can be sampled with a non-uniform
density. This approach allows to increase the spatial resolution in certain
areas of interest. Using Delaunay triangulation~\cite{delaunay_triangulation},
these sample points are connected into a 2D mesh of triangles.

\begin{figure}[H]
  \centerline{
    \resizebox{0.5\textwidth} {!} {\includegraphics{graphics/samples_reduced.png}}
  }
  \caption{Non-uniform sampling of active gain medium in 2~slices,
    forming a mesh of prisms. The area in the center of the gain medium
    is sampled with a higher spatial resolution.}
  \label{graphic:samples_reduced}
\end{figure}
The triangle mesh is extruded in direction of the vertical axis to form a
\emph{slice} of right prisms (Figure~\ref{graphic:extruded_mesh}). This
slice is then duplicated several times, until the whole medium is divided into
prisms (Figure~\ref{graphic:samples_reduced}).

\begin{figure}[H]
  \centerline{
    \resizebox{0.5\textwidth} {!} {\includegraphics{graphics/delauny_4.png}}
  }
  \caption{The extruded plane of triangles forms a slice of
    prisms. The thickness of a slice sets the level of detail in
    z-direction. Extruding the plane several times fills up the volume
    of the gain medium.}
  \label{graphic:extruded_mesh}
\end{figure}

\subsection{Ray tracing} \label{subsec:raytracing}
For calculating the amplification of a single ray from a position~$r_{i,u}$ to a sample
point~$s_i$, the ray is traced along its path through the prisms (see Figure~\ref{graphic:prism_propagation}). 

\begin{figure}[H]
  \centerline{
    \resizebox{0.5\textwidth} {!} {\includegraphics{./graphics/prism_propagation_4.png}}
  }


  \caption{The propagation of the ray
    $\protect\overrightarrow{r_{i,u}s_i}$ through the prism
    structure on the same slice. The ray intersects once with a
    vertical side at $r_x$. Thus, the ray is divided into two
    partial rays with length $l_x$ and $l_i$.}
  \label{graphic:prism_propagation}
\end{figure}
<<<<<<< HEAD


=======
>>>>>>> 9a2bf28f
Starting from point $r_{i,u}$ inside a prism, there are 5 possible intersection
planes with the ray. One plane for the top and bottom surfaces and one for each
of the 3 horizontal sides. Once the intersection plane is determined (the ray is
intersecting at point~$r_x$), the next prism can be calculated based on the
knowledge about the mesh structure:

\begin{description}

  \item[vertical side]
    the ray will remain in the same slice, but the next prism is based on a
    different triangle. This triangle is a \emph{neighbor} of the previous one.
    The relevant datastructure to determine the neighboring triangle is created
    during the Delauny triangulation in~\cref{subsec:meshSampling}.

  \item[horizontal plane]
    if the ray is intersecting with the top or bottom plane of the prism, the
    next prism will be based on the same triangle as before, but in a different
    slice.

\end{description}
This process is iterated for each prism on the path between $r_{i,u}$ and the
desired sample point $s_i$. The intersections (like~$r_x$) with prism surfaces
define line segments of a certain length $l_x$. These segments are used for the
gain calculation: For each prism $x$, the contribution to the gain is called
partial gain and calculated as a function of $l_x$ with:
\begin{equation}
\label{eq:partial_gain}
  partial\_gain(x) = e^{~g_0 \cdot l_x}
\end{equation}
with 
\begin{equation}
\label{eq:gain_local}
  g_0 = N_{tot} \cdot (\beta_x(\sigma_e + \sigma_a) - \sigma_a) 
\end{equation}
for the quasi three-level laser~\cite{Intro4},
where $\beta_x$ is the stimulus in the current
prism and $\sigma_e$, $\sigma_a$ are emission and absorption
values from a random wavelength over the polychromatic spectrum.

The gain for the whole ray can then be computed as
\begin{equation}
\label{eq:gain}
  gain(\overrightarrow{r_{i,u}s_i}) =  
  \frac{\prod^npartial\_gain(n)}{ |\overrightarrow{r_{i,u}s_i}|^2}  
\end{equation}


\subsection{Reflections} \label{subsec:reflections}
\begin{figure}[H]
  \centerline{
    \resizebox{0.5\textwidth} {!} {\includegraphics{./graphics/reflections_2.png}}
  }
  \caption{A ray reflects twice on the inner surfaces of the gain
    medium. Because the reflection angle~$\theta$ is bigger than
    Brewster's angle $\theta_{B}$, total internal reflections occurs.}
  \label{graphic:reflections_2D}
\end{figure}
\begin{figure}[H]
  \centerline{
    \resizebox{0.5\textwidth} {!} {\includegraphics{./graphics/transmission1.png}}
  }
  \caption{A ray reflects twice on the inner surfaces of the gain
    medium. Because the reflection angle~$\theta'$ is smaller than
    Brewster's angle $\theta_{B}$, a part of the ray energy is
    transmitted through the gain medium surface}
  \label{graphic:transmission_2D}
\end{figure}
In order to allow a more detailed simulation, the model is extended to include
reflections on the surface of the medium. The ray is split into multiple
separate sub-rays, each representing one part of the reflection (see
Figure~\ref{graphic:reflections_2D}: $\overrightarrow{r_{i,u}m_{i,u,1}}$,
$\overrightarrow{m_{i,u,1}m_{i,u,2}}$, $\overrightarrow{m_{i,u,2}s_i}$).

On each of the reflection points, Brewster's angle $\theta_{B}$ is calculated to
estimate the \emph{initial gain} $g_i$ of a ray that is reflected at position~$x_i$:
\begin{equation}
\label{eq:gain_reflection}
  g_i = 
  \begin{cases}
    gain(\overrightarrow{x_{i-1}x_i}) & \text{if } \theta \ge \theta_{B}  \\
    gain(\overrightarrow{x_{i-1}x_i}) \cdot \gamma(x_i) & \text{if } \theta < \theta_{B}   
  \end{cases}
\end{equation}
Where $\gamma(x_i)$ is the fraction of the reflected energy (the reflectivity)
when the angle is too acute for total internal reflection, based on the surface
coating. $x_n$ refers to
either a mirror point $m_n$, $r_{i,u}$ or $s_i$.

The computation of all sub-rays comprises a significant overhead over the more
simplistic model with just a single ray, which necessitates the use of a high
performance algorithm.  The current implementation includes different refractive
indices as well as varying reflectivites for each Delaunay triangle. However,
only reflections on the upper and lower surface are supported, resulting in a
limited simulation that disregards lateral feedback. <|MERGE_RESOLUTION|>--- conflicted
+++ resolved
@@ -81,11 +81,6 @@
     partial rays with length $l_x$ and $l_i$.}
   \label{graphic:prism_propagation}
 \end{figure}
-<<<<<<< HEAD
-
-
-=======
->>>>>>> 9a2bf28f
 Starting from point $r_{i,u}$ inside a prism, there are 5 possible intersection
 planes with the ray. One plane for the top and bottom surfaces and one for each
 of the 3 horizontal sides. Once the intersection plane is determined (the ray is
