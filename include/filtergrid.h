--- conflicted
+++ resolved
@@ -7,10 +7,7 @@
 /**
  * @brief filter all geometric objects by whether they "might" be hit by the ray
  **/
-<<<<<<< HEAD
 __device__ DynIntSet* filter(const Grid *grid, const RayCu *ray);
-=======
-__device__ int* filter(const Grid *grid, const RayCu *ray);
->>>>>>> 9615c426
+
 
 #endif /* FILTERGRID_H */