--- conflicted
+++ resolved
@@ -36,19 +36,11 @@
 		    3,	0,	1,
 		    2,	4,	1,
 		    4,	3,	1 };
-<<<<<<< HEAD
-unsigned host_number_of_triangles = 4;
-unsigned host_number_of_points = 5;
-double host_z_mesh = 1;
-int host_size_t = 4;
-int host_size_p = 5;
-int host_mesh_z = 1;
-=======
+
 double host_z_mesh = 1;
 unsigned host_size_t = 4;
 unsigned host_size_p = 5;
 unsigned host_mesh_z = 1;
->>>>>>> 4f4baec9
 	
 double host_clad_abs = 5.5;
 int host_clad_num = 3;
